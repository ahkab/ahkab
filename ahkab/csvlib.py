""" This file contains common routines for handling
Comma Separated Values (CSV) files.

Functions:

1. CSV write/load:
    write_csv(filename, data, headers, append=False)
    load_csv(filename, load_headers=[], nsamples=None, skip=0L, verbose=3)

2. MISC utilities
    get_headers_index(headers, load_headers. verbose=3):
    get_csv_headers(filename):

3. Internal routines
    _get_fp(filename, mode='r')
    _close_fp(fp, filename)

"""

<<<<<<< HEAD
__version__ = "0.08"

import sys, copy
=======
__version__ = "0.091"

import sys
import copy
>>>>>>> 9cda92ee
import numpy

SEPARATOR = "\t"


def write_csv(filename, data, headers, append=False):
    """Writes data in CVS format to filename.
    The headers have to be ordered according to the data order.

    filename: a string, the path to the file to be written.
              use 'stdout' to write to stdout
<<<<<<< HEAD
    data: a numpy.array instance, 
          variables are swept across ROWS
              time samples are swept along COLUMNS
              equivalently: data[variable_index, sample_number]
    headers: a list of strings, the signal names 
=======
    data: a numpy.array instance,
          variables are swept across ROWS
              time samples are swept along COLUMNS
              equivalently: data[variable_index, sample_number]
    headers: a list of strings, the signal names
>>>>>>> 9cda92ee
             headers[i] corresponds to data[i, :]
    append: boolean value. If False, the file (if it exists)
            will be rewritten, otherwise it will be appended to.

    Returns: None
    """

    #   Writing data in CSV format to `filename`
    if not append:
        fp = _get_fp(filename, mode="w")
        headers = copy.copy(headers)
        if not headers[0][0] == '#':
<<<<<<< HEAD
            headers[0] = '#'+headers[0]
=======
            headers[0] = '#' + headers[0]
>>>>>>> 9cda92ee
        for hi in range(len(headers)):
            fp.write(headers[hi])
            if hi < len(headers) - 1:
                fp.write(SEPARATOR)
            else:
                fp.write("\n")
    #   Appending data in CSV format to `filename`, no headers
<<<<<<< HEAD
    else: fp = _get_fp(filename, mode="a")    
        
    if not data.shape[0] == len(headers):
        print "(W): write_csv(): data and headers don't match. Continuing anyway."
        print "DATA: " + str(data.shape) + " headers length: "+str(len(headers))
=======
    else:
        fp = _get_fp(filename, mode="a")

    if not data.shape[0] == len(headers):
        print "(W): write_csv(): data and headers don't match. Continuing anyway."
        print "DATA: " + str(data.shape) + " headers length: " + str(len(headers))
>>>>>>> 9cda92ee

    for j in range(data.shape[1]):
        for i in range(len(headers)):
            fp.write("{0:g}".format(data[i, j]))
            if i < len(headers) - 1:
                fp.write(SEPARATOR)
        fp.write("\n")
    _close_fp(fp, filename)
<<<<<<< HEAD
=======

>>>>>>> 9cda92ee

def write_headers(filename, headers):
    """Writes headers in CVS format to filename."""
    fp = _get_fp(filename, mode="w")
    headers = copy.copy(headers)
    if not headers[0][0] == '#':
<<<<<<< HEAD
        headers[0] = '#'+headers[0]
=======
        headers[0] = '#' + headers[0]
>>>>>>> 9cda92ee
    for hi in range(len(headers)):
        fp.write(headers[hi])
        if hi < len(headers) - 1:
            fp.write(SEPARATOR)
        else:
            fp.write("\n")


def _get_fp(filename, mode="r"):
    if filename == 'stdout':
        if mode == 'w' or mode == 'a':
            fp = sys.stdout
        else:
            print "(EE) Mode %s is not supported for stdout." % (mode,)
            fp = None
    else:
        fp = open(filename, mode)
    return fp
<<<<<<< HEAD

def _close_fp(fp, filename):
    try: 
        fp.flush()
    except IOError:
        pass 
=======


def _close_fp(fp, filename):
    try:
        fp.flush()
    except IOError:
        pass
>>>>>>> 9cda92ee
    if filename == 'stdout':
        pass
    else:
        fp.close()

<<<<<<< HEAD
=======

>>>>>>> 9cda92ee
def get_headers_index(headers, load_headers, verbose=3):
    """Creates a list of integers. Each element in the list is the COLUMN index
    of the signal according to the supplied headers.

    headers: list of strings, the signal names, as returned by get_csv_headers()

    Returns a list of int."""
    his = []
    lowcase_headers = map(str.lower, headers)

    for lh in load_headers:
        try:
            his = his + [lowcase_headers.index(lh.lower())]
        except ValueError:
            if verbose:
<<<<<<< HEAD
                print "(W): header "+lh+" not found. Skipping."
        except AttributeError:
            if verbose:
                print "(W): got spurious header "+str(lh)+" (not a string). Skipping."
    return his
=======
                print "(W): header " + lh + " not found. Skipping."
        except AttributeError:
            if verbose:
                print "(W): got spurious header " + str(lh) + " (not a string). Skipping."
    return his

>>>>>>> 9cda92ee

def get_csv_headers(filename):
    """Reads the file (filename) and returns a list of the signals inside.
    The order of the signals in the list corresponds to the order of the signals in the file.

    filname: the path to the file to be open

    Returns a list of strings.
"""

    fp = _get_fp(filename, mode="r")
    headers = None
    line = ""
    while line == "":
        line = fp.readline()
        line = line.strip()
        if line[0] == '#':
            line = line[1:]
    headers = line.split(SEPARATOR)
    return headers


def load_csv(filename, load_headers=[], nsamples=None, skip=0L, verbose=3):
    """Reads data in CVS format from filename.
<<<<<<< HEAD
    
=======

>>>>>>> 9cda92ee
    Supports:
    - selective signal loading,
    - loading up to a certain number of samples,
    - skipping to a certain line.

    to allow incremental reading of big files.

    filename: a string, the path to the file to be read
    load_headers: a list of strings, each one being a signal
                  to be loaded. Empty string -> read all signals
<<<<<<< HEAD
    nsamples: int/long, number of samples to be read for each 
=======
    nsamples: int/long, number of samples to be read for each
>>>>>>> 9cda92ee
              signal. If None, read all available samples.
    skip: index of the first sample to be read. Default: 0

    Returns:
    data: numpy.array containing the data, ordered according to
    the order of load_headers (or the order on file),
    headers: the names of the signals read from file,
    pos: long, position of the last sample read +1, referred to the
    sample #0 in the file.
    EOF: boolean, True if the EOF was reached."""

    if filename == 'stdout':
        print "Can't load data from stdout."
        return None, None, None, None

    fp = _get_fp(filename, mode="r")
    headers = None
    data = None
    sample_index = 0L
    line_index = 0
    EOF = False

<<<<<<< HEAD
    for line in fp:#.readlines():
=======
    for line in fp:  # .readlines():
>>>>>>> 9cda92ee
        line = line.strip()
        if line == '':
            continue
        if line[0] == '#' and headers is None:
            line = line[1:]
        if line[0] == '#' and headers is not None:
<<<<<<< HEAD
            continue #comment
        if headers is None:     
=======
            continue  # comment
        if headers is None:
>>>>>>> 9cda92ee
            headers = line.split(SEPARATOR)
            if len(load_headers):
                his = get_headers_index(headers, load_headers, verbose=verbose)
            else:
                his = range(len(headers))
        else:
            line_index = line_index + 1
            if line_index < skip:
                continue
            if data is None:
                data = numpy.zeros((len(his), 1))
            else:
<<<<<<< HEAD
                data = numpy.concatenate((data, numpy.zeros((len(his), 1))), axis=1)
            data_values = line.split(SEPARATOR)
            for i in range(len(data_values)):
                if his.count(i) > 0:
                    data[his.index(i),-1] = float(data_values[i])
=======
                data = numpy.concatenate(
                    (data, numpy.zeros((len(his), 1))), axis=1)
            data_values = line.split(SEPARATOR)
            for i in range(len(data_values)):
                if his.count(i) > 0:
                    data[his.index(i), -1] = float(data_values[i])
>>>>>>> 9cda92ee
                else:
                    pass
            sample_index = sample_index + 1
            if nsamples is not None and sample_index == nsamples:
                break
    _close_fp(fp, filename)

    if data is None or line == '' or nsamples > sample_index:
        EOF = True
    else:
        EOF = False

    pos = skip + sample_index

    headers = map(headers.__getitem__, his)

<<<<<<< HEAD
    return numpy.mat(data), headers, pos, EOF
=======
    return data, headers, pos, EOF
>>>>>>> 9cda92ee
<|MERGE_RESOLUTION|>--- conflicted
+++ resolved
@@ -17,16 +17,10 @@
 
 """
 
-<<<<<<< HEAD
-__version__ = "0.08"
-
-import sys, copy
-=======
 __version__ = "0.091"
 
 import sys
 import copy
->>>>>>> 9cda92ee
 import numpy
 
 SEPARATOR = "\t"
@@ -38,19 +32,11 @@
 
     filename: a string, the path to the file to be written.
               use 'stdout' to write to stdout
-<<<<<<< HEAD
-    data: a numpy.array instance, 
-          variables are swept across ROWS
-              time samples are swept along COLUMNS
-              equivalently: data[variable_index, sample_number]
-    headers: a list of strings, the signal names 
-=======
     data: a numpy.array instance,
           variables are swept across ROWS
               time samples are swept along COLUMNS
               equivalently: data[variable_index, sample_number]
     headers: a list of strings, the signal names
->>>>>>> 9cda92ee
              headers[i] corresponds to data[i, :]
     append: boolean value. If False, the file (if it exists)
             will be rewritten, otherwise it will be appended to.
@@ -63,11 +49,7 @@
         fp = _get_fp(filename, mode="w")
         headers = copy.copy(headers)
         if not headers[0][0] == '#':
-<<<<<<< HEAD
-            headers[0] = '#'+headers[0]
-=======
             headers[0] = '#' + headers[0]
->>>>>>> 9cda92ee
         for hi in range(len(headers)):
             fp.write(headers[hi])
             if hi < len(headers) - 1:
@@ -75,20 +57,12 @@
             else:
                 fp.write("\n")
     #   Appending data in CSV format to `filename`, no headers
-<<<<<<< HEAD
-    else: fp = _get_fp(filename, mode="a")    
-        
-    if not data.shape[0] == len(headers):
-        print "(W): write_csv(): data and headers don't match. Continuing anyway."
-        print "DATA: " + str(data.shape) + " headers length: "+str(len(headers))
-=======
     else:
         fp = _get_fp(filename, mode="a")
 
     if not data.shape[0] == len(headers):
         print "(W): write_csv(): data and headers don't match. Continuing anyway."
         print "DATA: " + str(data.shape) + " headers length: " + str(len(headers))
->>>>>>> 9cda92ee
 
     for j in range(data.shape[1]):
         for i in range(len(headers)):
@@ -97,21 +71,14 @@
                 fp.write(SEPARATOR)
         fp.write("\n")
     _close_fp(fp, filename)
-<<<<<<< HEAD
-=======
-
->>>>>>> 9cda92ee
+
 
 def write_headers(filename, headers):
     """Writes headers in CVS format to filename."""
     fp = _get_fp(filename, mode="w")
     headers = copy.copy(headers)
     if not headers[0][0] == '#':
-<<<<<<< HEAD
-        headers[0] = '#'+headers[0]
-=======
         headers[0] = '#' + headers[0]
->>>>>>> 9cda92ee
     for hi in range(len(headers)):
         fp.write(headers[hi])
         if hi < len(headers) - 1:
@@ -130,14 +97,6 @@
     else:
         fp = open(filename, mode)
     return fp
-<<<<<<< HEAD
-
-def _close_fp(fp, filename):
-    try: 
-        fp.flush()
-    except IOError:
-        pass 
-=======
 
 
 def _close_fp(fp, filename):
@@ -145,16 +104,12 @@
         fp.flush()
     except IOError:
         pass
->>>>>>> 9cda92ee
     if filename == 'stdout':
         pass
     else:
         fp.close()
 
-<<<<<<< HEAD
-=======
-
->>>>>>> 9cda92ee
+
 def get_headers_index(headers, load_headers, verbose=3):
     """Creates a list of integers. Each element in the list is the COLUMN index
     of the signal according to the supplied headers.
@@ -170,20 +125,12 @@
             his = his + [lowcase_headers.index(lh.lower())]
         except ValueError:
             if verbose:
-<<<<<<< HEAD
-                print "(W): header "+lh+" not found. Skipping."
-        except AttributeError:
-            if verbose:
-                print "(W): got spurious header "+str(lh)+" (not a string). Skipping."
-    return his
-=======
                 print "(W): header " + lh + " not found. Skipping."
         except AttributeError:
             if verbose:
                 print "(W): got spurious header " + str(lh) + " (not a string). Skipping."
     return his
 
->>>>>>> 9cda92ee
 
 def get_csv_headers(filename):
     """Reads the file (filename) and returns a list of the signals inside.
@@ -208,11 +155,7 @@
 
 def load_csv(filename, load_headers=[], nsamples=None, skip=0L, verbose=3):
     """Reads data in CVS format from filename.
-<<<<<<< HEAD
-    
-=======
-
->>>>>>> 9cda92ee
+
     Supports:
     - selective signal loading,
     - loading up to a certain number of samples,
@@ -223,11 +166,7 @@
     filename: a string, the path to the file to be read
     load_headers: a list of strings, each one being a signal
                   to be loaded. Empty string -> read all signals
-<<<<<<< HEAD
-    nsamples: int/long, number of samples to be read for each 
-=======
     nsamples: int/long, number of samples to be read for each
->>>>>>> 9cda92ee
               signal. If None, read all available samples.
     skip: index of the first sample to be read. Default: 0
 
@@ -250,24 +189,15 @@
     line_index = 0
     EOF = False
 
-<<<<<<< HEAD
-    for line in fp:#.readlines():
-=======
     for line in fp:  # .readlines():
->>>>>>> 9cda92ee
         line = line.strip()
         if line == '':
             continue
         if line[0] == '#' and headers is None:
             line = line[1:]
         if line[0] == '#' and headers is not None:
-<<<<<<< HEAD
-            continue #comment
-        if headers is None:     
-=======
             continue  # comment
         if headers is None:
->>>>>>> 9cda92ee
             headers = line.split(SEPARATOR)
             if len(load_headers):
                 his = get_headers_index(headers, load_headers, verbose=verbose)
@@ -280,20 +210,12 @@
             if data is None:
                 data = numpy.zeros((len(his), 1))
             else:
-<<<<<<< HEAD
-                data = numpy.concatenate((data, numpy.zeros((len(his), 1))), axis=1)
-            data_values = line.split(SEPARATOR)
-            for i in range(len(data_values)):
-                if his.count(i) > 0:
-                    data[his.index(i),-1] = float(data_values[i])
-=======
                 data = numpy.concatenate(
                     (data, numpy.zeros((len(his), 1))), axis=1)
             data_values = line.split(SEPARATOR)
             for i in range(len(data_values)):
                 if his.count(i) > 0:
                     data[his.index(i), -1] = float(data_values[i])
->>>>>>> 9cda92ee
                 else:
                     pass
             sample_index = sample_index + 1
@@ -310,8 +232,4 @@
 
     headers = map(headers.__getitem__, his)
 
-<<<<<<< HEAD
-    return numpy.mat(data), headers, pos, EOF
-=======
-    return data, headers, pos, EOF
->>>>>>> 9cda92ee
+    return data, headers, pos, EOF