--- conflicted
+++ resolved
@@ -258,13 +258,8 @@
     if load_headers and len(his) != len(load_headers):
         raise ValueError("Specified header not found")
 
-<<<<<<< HEAD
     fp = _get_fp(filename)
     data = numpy.loadtxt(fp, delimiter=SEPARATOR, usecols=his, unpack=True, skiprows=skip, ndmin=2)
-=======
-    fp = _get_fp(filename, mode="r")
-    data = np.loadtxt(fp, delimiter=SEPARATOR, usecols=his, unpack=True, skiprows=skip, ndmin=2)
->>>>>>> d1c216b5
     _close_fp(fp, filename)
 
     # prepare return values
