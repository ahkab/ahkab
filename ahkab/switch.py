# -*- coding: iso-8859-1 -*-
# switch.py
# Implementation of the voltage controlled switch model
# Copyright 2013 Giuseppe Venturini
#
# This file is part of the ahkab simulator.
#
# Ahkab is free software: you can redistribute it and/or modify
# it under the terms of the GNU General Public License as published by
# the Free Software Foundation, version 2 of the License.
#
# Ahkab is distributed in the hope that it will be useful,
# but WITHOUT ANY WARRANTY; without even the implied warranty of
# MERCHANTABILITY or FITNESS FOR A PARTICULAR PURPOSE.  See the
# GNU General Public License for more details.
#
# You should have received a copy of the GNU General Public License v2
# along with ahkab.  If not, see <http://www.gnu.org/licenses/>.

"""
Implementation of a voltage controlled switch.

This module defines two classes: switch_device, switch_model

"""

<<<<<<< HEAD
from __future__ import (unicode_literals, absolute_import,
                        division, print_function)
=======
# sn1 o--+         +--o n1
#        |         |
#       +-+      \ o
#       |R|       \
#       +-+        +
#        |         |
# sn2 o--+         +--o n2

>>>>>>> 7f56f5f8

import math

from . import options
from . import printing


class switch_device:

    """This is a general switch element.

    It has the following structure:

    .. image:: images/elem/switch1.svg

    |    

    In ASCII for those who are consulting the documentation from the
    Python command line:

    ::

        sn1 o--+         +--o n1
               |         |
              +-+      \ o
              |R|       \\
              +-+        +
               |         |
        sn2 o--+         +--o n2

    The behavior is set by the model supplied.

    The device instance calls the following methods in the model:

    * ``get_i(ports_v, device)`` - output current
    * ``get_go(ports_v, device)`` - ouput conductance
    * ``get_gm(ports_v, device)`` - output transconductance
    * ``get_dc_guess(self, is_on)`` - guesses for OP

    The device instance accesses the following attributes:
    ``part_id`` (a string), the device label.

    """

    def __init__(self, n1, n2, sn1, sn2, model, ic=None, part_id='S'):
        """
        **Parameters:**

        n1 : str
            Positive output node (+)
        n2 : str
            Negative output node (-)
        sn1 : str
            Positive input node (+)
        sn2 : str
            Negative input node (-)
        model : model obj
            An instance of (v)switch_model
        ic : bool, optional
            The initial conditions: ``True`` stands for on, ``False`` for off.

        Selected methods:

        - :func:`get_output_ports` -> (n1, n2)
        - :func:`get_drive_ports` -> (n1, n2), (ns1, ns2)

        """
        class dev_class:
            pass
        self.device = dev_class()
        self.device.is_on = ic if ic is not None else False
        self.sn1 = sn1
        self.sn2 = sn2
        self.n1 = n1
        self.n2 = n2
        self.ports = ((self.n1, self.n2), (self.sn1, self.sn2))
        self.model = model
        self.opdict = {}
        self.opdict.update({'state': (float('nan'), float('nan'))})
        self.part_id = part_id
        self.is_nonlinear = True
        self.is_symbolic = True
        self.dc_guess = self.model.get_dc_guess(self.device.is_on)

    def get_drive_ports(self, op):
        """Get the ports that drive the output ports.

        **Parameters:**

        op : op solution
            The OP where the drive ports are used.

        **Returns:**
        
        pts : tuple of tuples of ports nodes, as: ``(port0, port1, port2 ... )``

        Where each port is in the form: ``port0 = (nplus, nminus)``
        """
        return self.ports

    def get_output_ports(self):
        """Get the output port.
        
        The output port is ``(n1, n2)`` for the voltage-controlled switch case.

        **Returns:**
        
        pts : tuple of tuples of ports nodes
            Such as: ``(port0, port1, port2 ... )``.
            Where each port is in the form: ``port0 = (nplus, nminus)``
        """
        return ((self.n1, self.n2),)

    def __str__(self):
        rep = self.model.name + " " + str(self.device.is_on)
        return rep

    def i(self, op_index, ports_v, time=0):
        """Returns the current flowing in the element.
        
        The element is assumed to be biased with the voltages
        applied as specified in the ``ports_v`` vector.

        **Parameters:**

        op_index : int
            The index of the output port for which the current is evaluated.
        ports_v : tuple
            A tuple constructed such as ``(voltage_across_port0, voltage_across_port1, ... )``
        time : float, optional
            The simulation time at which the evaluation is performed. It is
            needed by time-variant elements, and it has no effect here. Set it
            to ``None`` during DC analysis.

        **Returns:**

        i : int
            The output current.
        """
        ret = self.model.get_i(ports_v, self.device)
        # This may be used for debugging
        # print str(ports_v)+" Isw: %g\tRo: %g\tgm: %g" % (ret, 1/self.g(0,
        # ports_v, 0), self.g(0, ports_v, 1))
        return ret

    def update_status_dictionary(self, ports_v):
        """Updates an internal dictionary that can then be used to provide
        information to the user regarding the status of the element.

        Normally, one would call either:

        * :func:`get_op_info`
        * :func:`print_op_info`

        **Returns:**

        ``None``.
        """
        if self.opdict is None:
            self.opdict = {}
        if not (self.opdict['state'] == ports_v[0] and 'R' in self.opdict):
            self.opdict['state'] = ports_v[0]
            self.opdict['R'] = float(1.0 / self.g(0, ports_v[0], 0))
            self.opdict['I'] = float(self.i(0, ports_v[0]))
            self.opdict['STATUS'] = self.device.is_on

    def print_op_info(self, ports_v):
        """Prints out the information regarding the OP status.
        """
        arr = self.get_op_info(ports_v)
        print(arr, end=' ')

    def get_op_info(self, ports_v):
        """Operating point info, for design/verification. """
        self.update_status_dictionary(ports_v)

        arr = [[self.part_id, 'STATUS:',
                "ON" * self.opdict['STATUS'] + "OFF" * (
                not self.opdict['STATUS']),
                "VO [V]:", float(self.opdict['state'][0]),
                "VS [V]:", float(self.opdict['state'][1]),
                "R [ohm]:", self.opdict["R"],
                "I [A]:", self.opdict['I'], "", ""], ]
        # arr.append([  "", "", "", "", "", ""])

        return printing.table_setup(arr)

    def g(self, op_index, ports_v, port_index, time=0):
        """Returns the differential (trans)conductance.
        
        The transconductance is computed wrt the port specified by
        ``port_index`` when the element has the voltages specified in
        ``ports_v`` across its ports, at (simulation) ``time``.

        **Parameters:**

        ports_v : list
            Voltages applied to the switch. The list should be in the form:
            ``[voltage_across_port0, voltage_across_port1, ... ]``
        port_index : int
            The index of the output port.
        time : float
            The simulation time at which the evaluation is performed. Set it to
            ``None`` during DC analysis.

        **Returns:**

        g : float
            The transconductance.
        """

        assert op_index == 0
        assert port_index < 2

        if port_index == 0:
            return self.model.get_go(ports_v, self.device)
        if port_index == 1:
            return self.model.get_gm(ports_v, self.device)
        else:
            raise Exception("Unknown port index passed to switch: bug")

    def get_value_function(self, identifier):
        def get_value(self):
            return self.opdict[identifier]
        return get_value

    def get_netlist_elem_line(self, nodes_dict):
        """Return a netlist line corresponding to the switch."""
        return "%s %s %s %s %s %s %s" % (self.part_id, nodes_dict[self.n1],
                                nodes_dict[self.n2], nodes_dict[self.sn1],
                                nodes_dict[self.sn2], self.model.name, \
                                str(self.device.is_on))


VT_DEFAULT = 0.0
VH_DEFAULT = 0.0
RON_DEFAULT = 1.
ROFF_DEFAULT = 1. / options.gmin


class vswitch_model:
    """Voltage-controlled switch model.

    ::

        sn1 o--+         +--o n1
               |         |
              +-+      \ o
              |R|       \\
              +-+        +
               |         |
        sn2 o--+         +--o n2


    Note that:

    * R is infinite.
    * The voltage needed to close the switch is:
      :math:`V(s_{n1})-V(s_{n2}) > V_T+V_H`.
    * To re-open it, one needs to satisfy the relationship:
      :math:`V(s_{n1})-V(s_{n2}) < V_T-V_H`.

    The switch commutes between two statuses:

    * :math:`R_{OUT} = R_{OFF}`
    * :math:`R_{OUT} = R_{ON}`

    None of which can be set to zero or infinite.

    The switching characteristics are modeled with :math:`tanh(x)`.
    """

    def __init__(self, name, VT=None, VH=None, VON=None, VOFF=None, RON=None, ROFF=None):
        self.name = name
        # convert to VT and VH
        if VON is not None or VOFF is not None:
            VT, VH = self._get_VTVH_from_VONVOFF(float(VON), float(VOFF))
        self.VT = float(VT) if VT is not None else VT_DEFAULT
        self.VH = float(VH) if VH is not None else VH_DEFAULT
        self.RON = float(RON) if RON is not None else RON_DEFAULT
        self.ROFF = float(ROFF) if ROFF is not None else ROFF_DEFAULT
        self.A = (self.RON - self.ROFF) / 2
        self.B = (self.RON + self.ROFF) / 2.
        self.is_on = False
        self._set_status(self.is_on)
        self.SLOPE = 1e2

    def _get_VTVH_from_VONVOFF(self, VON, VOFF):
        if VON is None or VOFF is None:
            raise ValueError
        VT = (VON - VOFF) / 2.0 + VOFF
        return VT, VT * 1e-3

    def _get_V(self, is_on):
        """Get the effective switching voltage (hyst taken into account)
        """
        return self.VT + self.VH * 2 * (not is_on) - self.VH

    def _set_status(self, is_on):
        """Set the switch status, which meeans setting the effective
        switching voltage self.V (w hyst taken into account)
        """
        self.V = self.VT + self.VH * 2 * (not is_on) - self.VH

    def _update_status(self, vin, dev, debug=False):
        """Check the switch status and move to the other if needed.
        """
        Vtest = self._get_V(dev.is_on)
        R1 = self.A * math.tanh((vin - Vtest) * self.SLOPE) + self.B
        Vtest = self._get_V(not dev.is_on)
        R2 = self.A * math.tanh((vin - Vtest) * self.SLOPE) + self.B
        self._set_status(dev.is_on)
        if vin > self.V and not dev.is_on and R1 - R2 == 0.0:
            if debug:
                print("Switching ON: %g" % (vin,))
            dev.is_on = True
            self._set_status(dev.is_on)
        if vin < self.V and dev.is_on and R1 - R2 == 0.0:
            if debug:
                print("Switching OFF: %g" % (vin,))
            dev.is_on = False
            self._set_status(dev.is_on)
        self.is_on = dev.is_on

    def get_dc_guess(self, is_on):
        """Returns a list of two floats to be used as initial guesses for the OP analysis
        """
        return [self.VT * (.9 + is_on * .2)] * 2

    def print_model(self):
        """All the internal parameters of the model get printed out,
        for visual inspection.
        """
        arr = []
        arr.append(
            [self.name, "", "", "SWITCH MODEL", "", "", "", "", "",  "", "", ""])
        arr.append(["VT", "[V]", self.VT, "VH", "[V]:", self.VH,
                   "RON", "[ohm]", self.RON, "ROFF", "[ohm]", self.ROFF])
        printing.table_print(arr)

    def get_i(self, xxx_todo_changeme, dev, debug=False):
        """Returns the output current.
        """
        (vout, vin) = xxx_todo_changeme
        self._update_status(vin, dev)
        R = self.A * math.tanh((vin - self.V) * self.SLOPE) + self.B
        return vout / R

    def get_go(self, xxx_todo_changeme1, dev, debug=False):
        """Returns the output conductance d(I)/d(Vn1-Vn2)."""
        (vout, vin) = xxx_todo_changeme1
        self._update_status(vin, dev)
        R = self.A * math.tanh((vin - self.V) * self.SLOPE) + self.B
        return 1. / R

    def get_gm(self, xxx_todo_changeme2, dev, debug=False):
        """Returns the source to output transconductance or d(I)/d(Vsn1-Vsn2)."""
        (vout, vin) = xxx_todo_changeme2
        self._update_status(vin, dev)
        gm = self.A * self.SLOPE * (math.tanh(self.SLOPE * (self.V - vin)) ** 2 - 1) / (
            self.A * math.tanh(self.SLOPE * (self.V - vin)) - self.B) ** 2
        return gm + options.gmin

if __name__ == '__main__':
    # This is a small test to check all is OK
    import pylab
    import numpy as np
    import np.random
    VT = 10 * np.random.randn()
    VH = abs(2 * np.random.randn())
    RON = abs(1e3 * np.random.randn())
    ROFF = abs(1e4 * np.random.randn())
    # VT = 0.; VH=1.; RON=100;
    print("Testing a switch with:")
    print("VT: %g\tVH: %g\tRON:%g\tROFF:%g" % (VT, VH, RON, ROFF))
    m = vswitch_model(name='test', VT=VT, VH=VH, RON=RON, ROFF=ROFF)
    VOs = [-12.5, -7.5, -2.5, 2.5, 7.5, 12.5]
    VIs = [-12.5, -7.5, -2.5, 2.5, 7.5, 12.5]
    VMAX = 12.5
    POINTS = 200

    class dev_class:
        pass
    device = dev_class()
    # TEST 1, VO
    vsweep = (2 * VMAX * np.arange(POINTS) / float(POINTS) - VMAX)
    vsweep = np.concatenate((vsweep, vsweep[::-1]))
    vsweep = vsweep.tolist()
    device.is_on = False
    pylab.hold(True)
    for vin in VIs:
        i = []
        go = []
        gon = []
        for vo in vsweep:
            i += [m.get_i((vo, vin), device)]
            go += [m.get_go((vo, vin), device)]
            gon += [i[-1] / (vo + 1e-12)]
        pylab.subplot(221)
        pylab.plot(vsweep, i, 'o-', label='VIN=%g' % (vin,))
        pylab.ylabel('Output current [A]')
        pylab.xlabel('Output voltage [V]')
        pylab.subplot(222)
        pylab.plot(vsweep, go, 'o', color='g')
        pylab.plot(vsweep, gon, '-')
        pylab.ylabel('Output g [1/V]')
        pylab.xlabel('Output voltage [V]')
    for vo in VOs:
        i = []
        go = []
        gon = []
        for vin in vsweep:
            i += [m.get_i((vo, vin), device)]
            go += [m.get_go((vo, vin), device)]
            gon += [i[-1] / (vo + 1e-12)]
        pylab.subplot(223)
        pylab.plot(vsweep, i, 'o-', label='VO=%g' % (vo,))
        pylab.xlabel('Input voltage [V]')
        pylab.ylabel('Output current [A]')
        pylab.subplot(224)
        pylab.plot(vsweep, go, 'o', color='g', label='VO=%g' % (vo,))
        pylab.plot(vsweep, gon, '-', label='VO=%g' % (vo,))
        pylab.ylabel('Output g [1/V]')
        pylab.xlabel('Input voltage [V]')
    pylab.subplot(221)
    pylab.legend()
    pylab.subplot(222)
    pylab.legend()
    pylab.subplot(223)
    pylab.legend()
    pylab.subplot(224)
    pylab.legend()
    pylab.show()<|MERGE_RESOLUTION|>--- conflicted
+++ resolved
@@ -24,10 +24,6 @@
 
 """
 
-<<<<<<< HEAD
-from __future__ import (unicode_literals, absolute_import,
-                        division, print_function)
-=======
 # sn1 o--+         +--o n1
 #        |         |
 #       +-+      \ o
@@ -36,7 +32,8 @@
 #        |         |
 # sn2 o--+         +--o n2
 
->>>>>>> 7f56f5f8
+from __future__ import (unicode_literals, absolute_import,
+                        division, print_function)
 
 import math
 
