# -*- coding: iso-8859-1 -*-
# shooting.py
# Shooting analysis module
# Copyright 2009 Giuseppe Venturini

# This file is part of the ahkab simulator.
#
# Ahkab is free software: you can redistribute it and/or modify
# it under the terms of the GNU General Public License as published by
# the Free Software Foundation, version 2 of the License.
#
# Ahkab is distributed in the hope that it will be useful,
# but WITHOUT ANY WARRANTY; without even the implied warranty of
# MERCHANTABILITY or FITNESS FOR A PARTICULAR PURPOSE.  See the
# GNU General Public License for more details.
#
# You should have received a copy of the GNU General Public License v2
# along with ahkab.  If not, see <http://www.gnu.org/licenses/>.

"""Periodic steady state analysis based on the shooting method."""

from __future__ import (unicode_literals, absolute_import,
                        division, print_function)

import sys
import numpy as np
import numpy.linalg

from . import transient
from . import implicit_euler
from . import dc_analysis
from . import ticker
from . import options
from . import circuit
from . import printing
from . import utilities
from . import results
from . import devices


def shooting_analysis(circ, period, step=None, x0=None, points=None, autonomous=False,
             mna=None, Tf=None, D=None, outfile='stdout', vector_norm=lambda v: max(abs(v)), verbose=3):
    """Performs a periodic steady state analysis based on the algorithm described in:

        Brambilla, A.; D'Amore, D., "Method for steady-state simulation of
        strongly nonlinear circuits in the time domain," *Circuits and
        Systems I: Fundamental Theory and Applications, IEEE Transactions on*,
        vol.48, no.7, pp.885-889, Jul 2001.

        http://ieeexplore.ieee.org/stamp/stamp.jsp?arnumber=933329&isnumber=20194

    The results have been computed again by me, the formulation is not exactly the
    same, but the idea behind the shooting algorithm is.

    This method allows us to have a period with many points without having to
    invert a huge matrix (and being limited to the maximum matrix size).

    A transient analysis is performed to initialize the solver.

    We compute the change in the last point, calculating several matrices in
    the process.
    From that, with the same matrices we calculate the changes in all points,
    starting from 0 (which is the same as the last one), then 1, ...

    Key points:

    - Only non-autonomous circuits are supported.
    - The time step is constant.
    - Implicit Euler is used as DF.

    **Parameters:**
    
    circ : Circuit instance
        The circuit description class.
    period : float
        The period of the solution.
    mna, D, Tf : ndarrays, optional
        The MNA-formulation matrices. They are not compulsory, they will be
        computed if they're set to ``None``.
    step : float
        The time step between consecutive points.
    points : int
        The number of points to be used.
    autonomous : bool, optional
        This parameter has to be False, autonomous circuits are not supported.
    outfile : string, optional
        The output filename. The default is to output to stdout.
    verbose : boolean, optional
        Verbosity switch (0-6). It is set to zero (print errors only)
        if ``datafilename == 'stdout'``.
    
    Notice that ``step`` and ``points`` are mutually exclusive options:

    - if ``step`` is specified, the number of points will be automatically determined.
    - if ``points`` is set, the step will be automatically determined.
    - if none of them is set, ``options.shooting_default_points`` will be used as points.

    **Returns:**

    sol : PSS solution object or ``None``
        The solution. If the circuit can't be solve, ``None`` is returned instead.
    """

    if outfile == "stdout":
        verbose = 0

    printing.print_info_line(
        ("Starting periodic steady state analysis:", 3), verbose)
    printing.print_info_line(("Method: shooting", 3), verbose)

    if isinstance(x0, results.op_solution):
        x0 = x0.asmatrix()
    if mna is None or Tf is None:
        (mna, Tf) = dc_analysis.generate_mna_and_N(circ, verbose=verbose)
        mna = utilities.remove_row_and_col(mna)
        Tf = utilities.remove_row(Tf, rrow=0)
    elif not mna.shape[0] == Tf.shape[0]:
        printing.print_general_error(
            "mna matrix and N vector have different number of rows.")
        sys.exit(0)

    if D is None:
        D = transient.generate_D(circ, [mna.shape[0], mna.shape[0]])
        D = utilities.remove_row_and_col(D)
    elif not mna.shape == D.shape:
        printing.print_general_error(
            "mna matrix and D matrix have different sizes.")
        sys.exit(0)

    (points, step) = utilities.check_step_and_points(step, points, period)

    n_of_var = mna.shape[0]
    locked_nodes = circ.get_locked_nodes()

    printing.print_info_line(
        ("Starting transient analysis for algorithm init: tstop=%g, tstep=%g... " % (10 * points * step, step), 3), verbose, print_nl=False)
    xtran = transient.transient_analysis(
        circ=circ, tstart=0, tstep=step, tstop=10 * points * step, method="TRAP", x0=None, mna=mna, N=Tf,
        D=D, use_step_control=False, outfile=outfile + ".tran", return_req_dict={"points": points}, verbose=0)
    if xtran is None:
        print("failed.")
        return None
    printing.print_info_line(("done.", 3), verbose)

    x = []
    for index in range(points):
        x.append(xtran[index * n_of_var:(index + 1) * n_of_var, 0])

    tick = ticker.ticker(increments_for_step=1)

    MAass_static, MBass = _build_static_MAass_and_MBass(mna, D, step)

    # This contains
    # the time invariant part, Tf
    # time variable component: Tt this is always the same, since the time interval is the same
    # this holds all time-dependent sources (both V/I).
    Tass_static_vector = _build_Tass_static_vector(
        circ, Tf, points, step, tick, n_of_var, verbose)

    converged = False
    printing.print_info_line(("Solving... ", 3), verbose, print_nl=False)
    tick.reset()
    tick.display(verbose > 2)

    iteration = 0  # newton iteration counter
    conv_counter = 0

    while True:
        dx = []
        Tass_variable_vector = []
        MAass_variable_vector = []
        for index in range(points):
            if index == 0:
                xn_minus_1 = x[points - 1]
            else:
                xn_minus_1 = x[index - 1]
            MAass_variable, Tass_variable = _get_variable_MAass_and_Tass(
                circ, x[index], xn_minus_1, mna, D, step, n_of_var)
            MAass_variable_vector.append(MAass_variable + MAass_static)
            Tass_variable_vector.append(
                Tass_variable + Tass_static_vector[index])

        dxN = _compute_dxN(circ, MAass_variable_vector, MBass,
                          Tass_variable_vector, n_of_var, points, verbose=verbose)
        td = dc_analysis.get_td(dxN, locked_nodes, n=-1)
        x[points - 1] = td * dxN + x[points - 1]

        for index in range(points - 1):
            if index == 0:
                dxi_minus_1 = dxN
            else:
                dxi_minus_1 = dx[index - 1]
            dx.append(
                _compute_dx(MAass_variable_vector[index], MBass, Tass_variable_vector[index], dxi_minus_1))
            td = dc_analysis.get_td(dx[index], locked_nodes, n=-1)
            x[index] = td * dx[index] + x[index]
        dx.append(dxN)

        if (_vector_norm_wrapper(dx, vector_norm) < min(options.ver, options.ier) * _vector_norm_wrapper(x, vector_norm) + min(options.vea, options.iea)):  # \
        # and (dc_analysis.vector_norm(residuo) <
        # options.er*dc_analysis.vector_norm(x) + options.ea):
            if conv_counter == 3:
                converged = True
                break
            else:
                conv_counter = conv_counter + 1
        elif vector_norm(dx[points - 1]) is np.nan:  # needs work fixme
            raise OverflowError
            # break
        else:
            conv_counter = 0
            tick.step()

        if options.shooting_max_nr_iter and iteration == options.shooting_max_nr_iter:
            printing.print_general_error(
                "Hitted SHOOTING_MAX_NR_ITER (" + str(options.shooting_max_nr_iter) + "), iteration halted.")
            converged = False
            break
        else:
            iteration = iteration + 1

    tick.hide(verbose > 2)
    if converged:
        printing.print_info_line(("done.", 3), verbose)
        t = np.mat(np.arange(points) * step)
        t = t.reshape((1, points))
        xmat = x[0]
        for index in range(1, points):
            xmat = numpy.concatenate((xmat, x[index]), axis=1)
        sol = results.pss_solution(
            circ=circ, method="shooting", period=period, outfile=outfile, t_array=t, x_array=xmat)
        # print_results(circ, x, fdata, points, step)
    else:
        print("failed.")
        sol = None
    return sol


def _vector_norm_wrapper(vector, norm_fun):
    _max = 0
    for elem in vector:
        new_max = norm_fun(elem)
<<<<<<< HEAD
        if max < new_max:
            max = new_max
    return max


def check_step_and_points(step, points, period):
    """Sets consistently the step size and the number of points, according to the given period
    Returns: (points, step)
    """
    if step is None and points is None:
        print("Warning: shooting had no step nor n. of points setted. Using", options.shooting_default_points, "points.")
        points = options.shooting_default_points
    elif step is not None and points is not None:
        print("Warning: shooting had both step and n. of points setted. Using", step, "step. (NA)")
        points = None

    points = int(points)
    if points:
        step = (1.0 * period) / (points - 1)
    else:
        points = (1.0 * period) / step
        if points % 1 != 0:
            step = step + (step * (points % 1)) / int(points)
            points = int((1.0 * period) / step)
            print("Warning: adapted step is", step)
        else:
            points = int(points)

    return (points, step)
=======
        if _max < new_max:
            _max = new_max
    return _max
>>>>>>> 7f56f5f8


def _build_static_MAass_and_MBass(mna, D, step):
    (C1, C0) = implicit_euler.get_df_coeff(step)
    MAass = mna + D * C1
    MBass = D * C0
    return (MAass, MBass)


def _build_Tass_static_vector(circ, Tf, points, step, tick, n_of_var, verbose=3):
    Tass_vector = []
    nv = len(circ.nodes_dict)
    printing.print_info_line(("Building Tass...", 5), verbose, print_nl=False)

    tick.reset()
    tick.display(verbose > 2)
    for index in range(0, points):
            Tt = numpy.zeros((n_of_var, 1))
            v_eq = 0
            time = index * step
            for elem in circ:
                    if (isinstance(elem, devices.VSource) or isinstance(elem, devices.ISource)) and elem.is_timedependent:
                        if isinstance(elem, devices.VSource):
                                Tt[nv - 1 + v_eq, 0] = -1.0 * elem.V(time)
                        elif isinstance(elem, devices.ISource):
                                if elem.n1:
                                        Tt[elem.n1 - 1, 0] = \
                                            Tt[elem.n1 - 1, 0] + elem.I(time)
                                if elem.n2:
                                        Tt[elem.n2 - 1, 0] = \
                                            Tt[elem.n2 - 1, 0] - elem.I(time)
                    if circuit.is_elem_voltage_defined(elem):
                            v_eq = v_eq + 1
            tick.step()
            Tass_vector.append(Tf + Tt)
    tick.hide(verbose > 2)
    printing.print_info_line(("done.", 5), verbose)

    return Tass_vector


def _get_variable_MAass_and_Tass(circ, xi, xi_minus_1, M, D, step, n_of_var):
    Tass = np.zeros((n_of_var, 1))
    J = np.zeros((n_of_var, n_of_var))
    (C1, C0) = implicit_euler.get_df_coeff(step)

    for elem in circ:
        # build all dT(xn)/dxn (stored in J) and T(x)
        if elem.is_nonlinear:
            output_ports = elem.get_output_ports()
            for index in range(len(output_ports)):
                n1, n2 = output_ports[index]
                ports = elem.get_drive_ports(index)
                v_ports = []
                for port in ports:
                    v = 0  # build v: remember we trashed the 0 row and 0 col of mna -> -1
                    if port[0]:
                        v = v + xi[port[0] - 1, 0]
                    if port[1]:
                        v = v - xi[port[1] - 1, 0]
                    v_ports.append(v)
                if n1:
                    Tass[n1 - 1, 0] = Tass[n1 - 1, 0] + elem.i(index, v_ports)
                if n2:
                    Tass[n2 - 1, 0] = Tass[n2 - 1, 0] - elem.i(index, v_ports)
                for pindex in range(len(ports)):
                    if n1:
                        if ports[pindex][0]:
                            J[n1 - 1, ports[pindex][0] - 1] = \
                                J[n1 - 1, ports[pindex][0] - 1] + elem.g(
                                    index, v_ports, pindex)
                        if ports[pindex][1]:
                            J[n1 - 1, ports[pindex][1] - 1] =\
                                J[n1 - 1, ports[pindex][1] - 1] - 1.0 * elem.g(
                                    index, v_ports, pindex)
                    if n2:
                        if ports[pindex][0]:
                            J[n2 - 1, ports[pindex][0] - 1] = \
                                J[n2 - 1, ports[pindex][0] - 1] - 1.0 * elem.g(
                                    index, v_ports, pindex)
                        if ports[pindex][1]:
                            J[n2 - 1, ports[pindex][1] - 1] =\
                                J[n2 - 1, ports[pindex][1] - 1] + elem.g(
                                    index, v_ports, pindex)

    Tass = Tass + D * C1 * xi + M * xi + D * C0 * xi_minus_1

    return (J, Tass)


def _compute_dxN(circ, MAass_vector, MBass, Tass_vector, n_of_var, points, verbose=3):
    temp_mat1 = np.mat(np.eye(n_of_var))
    for index in range(points):
        temp_mat1 = -np.linalg.solve(MAass_vector[index], MBass*temp_mat1)
    temp_mat2 = np.mat(np.zeros((n_of_var, 1)))
    for index in range(points):
        temp_mat3 = -np.linalg.solve(MAass_vector[index], Tass_vector[index])
        for index2 in range(index + 1, points):
            temp_mat3 = -np.linalg.solve(MAass_vector[index2], MBass*temp_mat3)
        temp_mat2 = temp_mat2 + temp_mat3

    dxN = np.linalg.inv(
        np.mat(np.eye(n_of_var)) - temp_mat1) * temp_mat2

    return dxN


def _compute_dx(MAass, MBass, Tass, dxi_minus_1):
    dxi = -np.linalg.solve(MAass, MBass*dxi_minus_1 + Tass)
    # dxi = -1 * np.linalg.inv(MAass) * (MBass * dxi_minus_1 + Tass)
    return dxi<|MERGE_RESOLUTION|>--- conflicted
+++ resolved
@@ -240,41 +240,9 @@
     _max = 0
     for elem in vector:
         new_max = norm_fun(elem)
-<<<<<<< HEAD
-        if max < new_max:
-            max = new_max
-    return max
-
-
-def check_step_and_points(step, points, period):
-    """Sets consistently the step size and the number of points, according to the given period
-    Returns: (points, step)
-    """
-    if step is None and points is None:
-        print("Warning: shooting had no step nor n. of points setted. Using", options.shooting_default_points, "points.")
-        points = options.shooting_default_points
-    elif step is not None and points is not None:
-        print("Warning: shooting had both step and n. of points setted. Using", step, "step. (NA)")
-        points = None
-
-    points = int(points)
-    if points:
-        step = (1.0 * period) / (points - 1)
-    else:
-        points = (1.0 * period) / step
-        if points % 1 != 0:
-            step = step + (step * (points % 1)) / int(points)
-            points = int((1.0 * period) / step)
-            print("Warning: adapted step is", step)
-        else:
-            points = int(points)
-
-    return (points, step)
-=======
         if _max < new_max:
             _max = new_max
     return _max
->>>>>>> 7f56f5f8
 
 
 def _build_static_MAass_and_MBass(mna, D, step):
