# -*- coding: utf-8 -*-
# options.py
# Global options file
# Copyright 2006 Giuseppe Venturini

# This file is part of the ahkab simulator.
#
# Ahkab is free software: you can redistribute it and/or modify
# it under the terms of the GNU General Public License as published by
# the Free Software Foundation, version 2 of the License.
#
# Ahkab is distributed in the hope that it will be useful,
# but WITHOUT ANY WARRANTY; without even the implied warranty of
# MERCHANTABILITY or FITNESS FOR A PARTICULAR PURPOSE.  See the
# GNU General Public License for more details.
#
# You should have received a copy of the GNU General Public License v2
# along with ahkab.  If not, see <http://www.gnu.org/licenses/>.

"""This module contains options and configuration switches
"""

import os

<<<<<<< HEAD
encoding = 'utf8'
=======
from matplotlib import rcParams as plotting_rcParams
>>>>>>> 3395af56

# global: command line execution or module import
# when cli is False, no printing and no weird stdout stuff.
cli = False

# global: errors
# voltage: absolute and relative tolerances
vea = 1e-6
ver = 1e-3
# current: absolute and relative tolerances
iea = 1e-9
ier = 1e-3

# global: circuit
gmin = 1e-12
print_int_nodes = True

# global: solving
nr_damp_first_iters = False     # the first iterations will be damped see dc_analysis.get_td()
nl_voltages_lock = True     # Apply damping - slows down solution.
nl_voltages_lock_factor = 4     # if we allow the voltage on controlling ports to change too much,
                # we may have current overflows. Think about a diode (exp).
                # So we allow them to change of nl_voltages_lock_factor*Vth at most
                # and damp all variables accordingly

use_standard_solve_method = True
use_gmin_stepping = True
use_source_stepping = True

# dc
dc_max_nr_iter = 10000
dc_use_guess = True
dc_max_guess_effort = 250000
dc_log_step = 'LOG'
dc_lin_step = 'LIN'
dc_sweep_skip_allowed = True

# transient
default_tran_method = "IMPLICIT_EULER"
hmin = 1e-20
transient_max_time_iter = 0  # disabled
transient_max_nr_iter = 20
# use the prediction value as first guess for x(n+1), otherwise uses x(n)
transient_prediction_as_x0 = True
transient_use_aposteriori_step_control = True
transient_no_step_control = False
# we do not want to redo the iteraction if the aposteriori check suggests a step that is
# very close to the one we already used. 0.9 seems to be a good idea.
transient_aposteriori_step_threshold = 0.9
cmin = 1e-18

# pss
BFPSS = 'bfpss'
SHOOTINGPSS = 'shooting'

# shooting
shooting_default_points = 100
shooting_max_nr_iter = 10000

# symbolic
symb_internal_solver = False
symb_sympy_manual_solver = False

# ac
ac_log_step = 'LOG'
ac_lin_step = 'LIN'
ac_max_nr_iter = 20
ac_phase_in_deg = False

# plotting
# Set to None to disable writing plots to disk
plotting_show_plots = ('DISPLAY' in os.environ)
plotting_outtype = "png"
plotting_wait_after_plot = True
plotting_style = "-o"
plotting_lw = 1.25
plotting_display_figsize = (12.94, 8)
plotting_save_figsize = (20, 10)
# plotting_rcParams['font.family'] = 'Baskerville'
plotting_rcParams['axes.labelsize'] = 11
plotting_rcParams['xtick.labelsize'] = 11
plotting_rcParams['ytick.labelsize'] = 11
plotting_rcParams['legend.fontsize'] = 11<|MERGE_RESOLUTION|>--- conflicted
+++ resolved
@@ -22,11 +22,8 @@
 
 import os
 
-<<<<<<< HEAD
 encoding = 'utf8'
-=======
 from matplotlib import rcParams as plotting_rcParams
->>>>>>> 3395af56
 
 # global: command line execution or module import
 # when cli is False, no printing and no weird stdout stuff.
