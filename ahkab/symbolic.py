--- conflicted
+++ resolved
@@ -24,11 +24,7 @@
 The principal method is solve(), which carries out the symbolic circuit solution.
 """
 
-<<<<<<< HEAD
-__version__ = "0.08"
-=======
 __version__ = "0.091"
->>>>>>> 9cda92ee
 
 import sympy
 from sympy.matrices import zeros as smzeros
@@ -78,40 +74,6 @@
            function. If None, no transfer function is evaluated.
     ac_enable: take frequency dependency into consideration (default: True)
     r0s: take transistors' output impedance into consideration (default: False)
-<<<<<<< HEAD
-    subs: a dictionary of sympy Symbols to be substituted. It makes solving the circuit 
-          easier. Eg. {R1:R2} - replace R1 with R2. It can be generated with 
-          parse_substitutions()
-    outfile: output filename ('stdout' means print to stdout).
-    verbose: verbosity level 0 (silent) to 6 (painful).
-    
-    Returns: a dictionary with the solutions.
-    """
-    if subs is None:
-        subs = {} # no subs by default
-
-    if not ac_enable:
-        printing.print_info_line(("Starting symbolic DC analysis...", 1), verbose)
-    else:
-        printing.print_info_line(("Starting symbolic AC analysis...", 1), verbose)      
-        
-    printing.print_info_line(("Building symbolic MNA, N and x...", 3), verbose, print_nl=False)
-    mna, N, subs_g = generate_mna_and_N(circ, opts={'r0s':r0s}, ac=ac_enable, verbose=verbose)
-    x = get_variables(circ)
-    mna = mna[1:, 1:]
-    N = N[1:, :]
-    printing.print_info_line((" done.", 3), verbose)    
-
-    printing.print_info_line(("Performing variable substitutions...", 5), verbose)
-    mna, N = apply_substitutions(mna, N, subs)
-
-    printing.print_info_line(("MNA matrix (reduced):", 5), verbose) 
-    printing.print_info_line((sympy.sstr(mna), 5), verbose)
-    printing.print_info_line(("N matrix (reduced):", 5), verbose)   
-    printing.print_info_line((sympy.sstr(N), 5), verbose)
-
-    printing.print_info_line(("Building equations...", 3), verbose) 
-=======
     subs: a dictionary of sympy Symbols to be substituted. It makes solving the circuit
           easier. Eg. {R1:R2} - replace R1 with R2. It can be generated with
           parse_substitutions()
@@ -149,7 +111,6 @@
     printing.print_info_line((sympy.sstr(N), 5), verbose)
 
     printing.print_info_line(("Building equations...", 3), verbose)
->>>>>>> 9cda92ee
     eq = []
     for i in to_real_list(mna * x + N):
         eq.append(sympy.Eq(i, 0))
@@ -159,20 +120,6 @@
         printing.print_symbolic_equations(eq)
         print "To be solved for:"
         print x
-<<<<<<< HEAD
-        #print "Matrix is singular: ", (mna.det() == 0)
-    #print -1.0*mna.inv()*N #too heavy
-    #print sympy.solve_linear_system(mna.row_join(-N), x)
-    printing.print_info_line(("Performing auxiliary simplification...", 3), verbose)    
-    eq, x, sol_h = help_the_solver(eq, x)
-        
-    if len(eq):
-        printing.print_info_line(("Symplified sytem:", 3), verbose)
-        if verbose > 3: printing.print_symbolic_equations(eq)
-        printing.print_info_line(("To be solved for:", 3), verbose)
-        printing.print_info_line((str(x), 3), verbose)
-        printing.print_info_line(("Solving...", 1), verbose)    
-=======
         # print "Matrix is singular: ", (mna.det() == 0)
     # print -1.0*mna.inv()*N #too heavy
     # print sympy.solve_linear_system(mna.row_join(-N), x)
@@ -187,32 +134,17 @@
         printing.print_info_line(("To be solved for:", 3), verbose)
         printing.print_info_line((str(x), 3), verbose)
         printing.print_info_line(("Solving...", 1), verbose)
->>>>>>> 9cda92ee
 
         if options.symb_internal_solver:
             sol = local_solve(eq, x)
         else:
-<<<<<<< HEAD
-            sol = sympy.solve(eq, x, manual=options.symb_sympy_manual_solver, simplify=True)
-        if sol is not None:     
-=======
             sol = sympy.solve(
                 eq, x, manual=options.symb_sympy_manual_solver, simplify=True)
         if sol is not None:
->>>>>>> 9cda92ee
             sol.update(sol_h)
         else:
             sol = sol_h
     else:
-<<<<<<< HEAD
-        printing.print_info_line(("Auxiliary simplification solved the problem.", 3), verbose)  
-        sol = sol_h
-
-    for ks in sol.keys():
-        sol.update({ks:sol[ks].subs(subs_g)})
-
-    #sol = sol_to_dict(sol, x)
-=======
         printing.print_info_line(
             ("Auxiliary simplification solved the problem.", 3), verbose)
         sol = sol_h
@@ -221,31 +153,11 @@
         sol.update({ks: sol[ks].subs(subs_g)})
 
     # sol = sol_to_dict(sol, x)
->>>>>>> 9cda92ee
 
     if sol == {}:
         printing.print_warning("No solutions. Check the netlist.")
     else:
         printing.print_info_line(("Success!", 2), verbose)
-<<<<<<< HEAD
-        printing.print_info_line(("Results:", 1), verbose)  
-        if options.cli: printing.print_symbolic_results(sol)
-
-    if source is not None:
-        src = sympy.Symbol(source.upper(), real=True)
-        printing.print_info_line(("Calculating small-signal symbolic transfer functions (%s))..."%(str(src),), 2), verbose, print_nl=False)
-        tfs = calculate_gains(sol, src)
-        printing.print_info_line(("done.", 2), verbose) 
-        printing.print_info_line(("Small-signal symbolic transfer functions:", 1), verbose) 
-        if options.cli: 
-            printing.print_symbolic_transfer_functions(tfs)
-    else:
-        tfs = None
-    
-    # convert to a results instance
-    sol = results.symbolic_solution(sol, subs, circ, outfile)
-    return sol, tfs
-=======
         printing.print_info_line(("Results:", 1), verbose)
         if options.cli:
             printing.print_symbolic_results(sol)
@@ -271,7 +183,6 @@
         tfs = results.symbolic_solution(tfs, subs, circ, outfile, tf=True)
     return sol, tfs
 
->>>>>>> 9cda92ee
 
 def calculate_gains(sol, xin, optimize=True):
     gains = {}
@@ -279,19 +190,11 @@
         tf = {}
         gain = sympy.together(value.diff(xin)) if optimize else value.diff(xin)
         (ps, zs) = get_roots(gain)
-<<<<<<< HEAD
-        tf.update({'gain':gain})
-        tf.update({'gain0':gain.subs(sympy.Symbol('s', complex=True), 0)})
-        tf.update({'poles':ps})
-        tf.update({'zeros':zs})
-        gains.update({"%s/%s" % (str(key), str(xin)):tf})
-=======
         tf.update({'gain': gain})
         tf.update({'gain0': gain.subs(sympy.Symbol('s', complex=True), 0)})
         tf.update({'poles': ps})
         tf.update({'zeros': zs})
         gains.update({"%s/%s" % (str(key), str(xin)): tf})
->>>>>>> 9cda92ee
     return gains
 
 
@@ -299,41 +202,25 @@
     ret = {}
     for index in range(x.shape[0]):
         sol_current = sympy.together(sol[index]) if optimize else sol[index]
-<<<<<<< HEAD
-        ret.update({str(x[index]):sol_current})
-    return ret
-=======
         ret.update({str(x[index]): sol_current})
     return ret
 
->>>>>>> 9cda92ee
 
 def apply_substitutions(mna, N, subs):
     mna = mna.subs(subs)
     N = N.subs(subs)
     return (mna, N)
-<<<<<<< HEAD
-=======
-
->>>>>>> 9cda92ee
+
 
 def get_variables(circ):
     """Returns a sympy matrix with the circuit variables to be solved for.
     """
-<<<<<<< HEAD
-    nv_1 = len(circ.nodes_dict) - 1 # numero di soluzioni di tensione (al netto del ref)
-    
-    # descrizioni dei componenti non definibili in tensione
-    idescr = [ elem.part_id.upper() \
-        for elem in circ if circuit.is_elem_voltage_defined(elem) ]
-=======
     nv_1 = len(circ.nodes_dict) - \
         1  # numero di soluzioni di tensione (al netto del ref)
 
     # descrizioni dei componenti non definibili in tensione
     idescr = [elem.part_id.upper()
               for elem in circ if circuit.is_elem_voltage_defined(elem)]
->>>>>>> 9cda92ee
 
     mna_size = nv_1 + len(idescr)
     x = smzeros((mna_size, 1))
@@ -342,14 +229,9 @@
         if i < nv_1:
             x[i, 0] = sympy.Symbol("V" + str(circ.nodes_dict[i + 1]))
         else:
-<<<<<<< HEAD
-            x[i, 0] = sympy.Symbol("I["+idescr[i - nv_1]+"]")
-    return x
-=======
             x[i, 0] = sympy.Symbol("I[" + idescr[i - nv_1] + "]")
     return x
 
->>>>>>> 9cda92ee
 
 def to_real_list(M):
     """
@@ -362,52 +244,28 @@
 
     Returns: a list.
     """
-<<<<<<< HEAD
-    fakelist = M.tolist();
-=======
     fakelist = M.tolist()
->>>>>>> 9cda92ee
     reallist = []
     for elem in fakelist:
         reallist.append(elem[0])
     return reallist
 
-<<<<<<< HEAD
-=======
-
->>>>>>> 9cda92ee
+
 def generate_mna_and_N(circ, opts, ac=False, verbose=3):
     """Generates a symbolic Modified Nodal Analysis matrix and N vector.
     """
     #   print options
-<<<<<<< HEAD
-    n_of_nodes  = len(circ.nodes_dict)
-    mna         = smzeros(n_of_nodes)
-    N           = smzeros((n_of_nodes, 1))
-    s           = sympy.Symbol('s', complex=True)
-    subs_g      = {}
-=======
     n_of_nodes = len(circ.nodes_dict)
     mna = smzeros(n_of_nodes)
     N = smzeros((n_of_nodes, 1))
     s = sympy.Symbol('s', complex=True)
     subs_g = {}
->>>>>>> 9cda92ee
 
     for elem in circ:
         if isinstance(elem, devices.Resistor):
             # we use conductances instead of 1/R because there is a significant
             # overhead handling many 1/R terms in sympy.
             if elem.is_symbolic:
-<<<<<<< HEAD
-                R = sympy.Symbol(elem.part_id.upper(), real=True, positive=True)
-                G = sympy.Symbol('G'+part_id[1:], real=True, positive=True)
-                # but we keep track of which is which and substitute back after solving.
-                subs_g.update({G:1/R})
-            else:
-                R = elem.value
-                G = 1.0/R
-=======
                 R = sympy.Symbol(
                     elem.part_id.upper(), real=True, positive=True)
                 G = sympy.Symbol('G' + elem.part_id[1:], real=True, positive=True)
@@ -417,7 +275,6 @@
             else:
                 R = elem.value
                 G = 1.0 / R
->>>>>>> 9cda92ee
             mna[elem.n1, elem.n1] = mna[elem.n1, elem.n1] + G
             mna[elem.n1, elem.n2] = mna[elem.n1, elem.n2] - G
             mna[elem.n2, elem.n1] = mna[elem.n2, elem.n1] - G
@@ -425,15 +282,6 @@
         elif isinstance(elem, devices.Capacitor):
             if ac:
                 if elem.is_symbolic:
-<<<<<<< HEAD
-                    capa = sympy.Symbol(elem.part_id.upper(), real=True, positive=True)
-                else:
-                    capa = elem.value
-                mna[elem.n1, elem.n1] = mna[elem.n1, elem.n1] + s*capa
-                mna[elem.n1, elem.n2] = mna[elem.n1, elem.n2] - s*capa
-                mna[elem.n2, elem.n2] = mna[elem.n2, elem.n2] + s*capa
-                mna[elem.n2, elem.n1] = mna[elem.n2, elem.n1] - s*capa
-=======
                     capa = sympy.Symbol(
                         elem.part_id.upper(), real=True, positive=True)
                 else:
@@ -442,7 +290,6 @@
                 mna[elem.n1, elem.n2] = mna[elem.n1, elem.n2] - s * capa
                 mna[elem.n2, elem.n2] = mna[elem.n2, elem.n2] + s * capa
                 mna[elem.n2, elem.n1] = mna[elem.n2, elem.n1] - s * capa
->>>>>>> 9cda92ee
             else:
                 pass
         elif isinstance(elem, devices.Inductor):
@@ -460,33 +307,16 @@
             if elem.is_symbolic:
                 IDC = sympy.Symbol(elem.part_id.upper(), real=True)
             else:
-<<<<<<< HEAD
-                IDC = elem.idc
-            N[elem.n1, 0] = N[elem.n1, 0] + IDC
-            N[elem.n2, 0] = N[elem.n2, 0] - IDC
-        elif isinstance(elem, mosq.mosq_device) or isinstance(elem, ekv.ekv_device):
-            gm = sympy.Symbol('gm_'+elem.part_id, real=True, positive=True)
-=======
                 IDC = elem.dc_value
             N[elem.n1, 0] = N[elem.n1, 0] + IDC
             N[elem.n2, 0] = N[elem.n2, 0] - IDC
         elif isinstance(elem, mosq.mosq_device) or isinstance(elem, ekv.ekv_device):
             gm = sympy.Symbol('gm_' + elem.part_id, real=True, positive=True)
->>>>>>> 9cda92ee
             mna[elem.n1, elem.ng] = mna[elem.n1, elem.ng] + gm
             mna[elem.n1, elem.n2] = mna[elem.n1, elem.n2] - gm
             mna[elem.n2, elem.ng] = mna[elem.n2, elem.ng] - gm
             mna[elem.n2, elem.n2] = mna[elem.n2, elem.n2] + gm
             if opts['r0s']:
-<<<<<<< HEAD
-                r0 = sympy.Symbol('r0_'+elem.part_id, real=True, positive=True)
-                mna[elem.n1, elem.n1] = mna[elem.n1, elem.n1] + 1/r0
-                mna[elem.n1, elem.n2] = mna[elem.n1, elem.n2] - 1/r0
-                mna[elem.n2, elem.n1] = mna[elem.n2, elem.n1] - 1/r0
-                mna[elem.n2, elem.n2] = mna[elem.n2, elem.n2] + 1/r0
-        elif isinstance(elem, diode.diode):
-            gd = sympy.Symbol("g"+elem.part_id, positive=True)
-=======
                 r0 = sympy.Symbol(
                     'r0_' + elem.part_id, real=True, positive=True)
                 mna[elem.n1, elem.n1] = mna[elem.n1, elem.n1] + 1 / r0
@@ -495,7 +325,6 @@
                 mna[elem.n2, elem.n2] = mna[elem.n2, elem.n2] + 1 / r0
         elif isinstance(elem, diode.diode):
             gd = sympy.Symbol("g" + elem.part_id, positive=True)
->>>>>>> 9cda92ee
             mna[elem.n1, elem.n1] = mna[elem.n1, elem.n1] + gd
             mna[elem.n1, elem.n2] = mna[elem.n1, elem.n2] - gd
             mna[elem.n2, elem.n1] = mna[elem.n2, elem.n1] - gd
@@ -505,25 +334,15 @@
             # this is taken care of within the inductors
         elif circuit.is_elem_voltage_defined(elem):
             pass
-<<<<<<< HEAD
-            #we'll add its lines afterwards
-        elif verbose:
-            printing.print_warning("Skipped elem %s: not implemented." % (elem.part_id.upper(),))
-=======
             # we'll add its lines afterwards
         elif verbose:
             printing.print_warning(
                 "Skipped elem %s: not implemented." % (elem.part_id.upper(),))
->>>>>>> 9cda92ee
 
     pre_vde = mna.shape[0]
     for elem in circ:
         if circuit.is_elem_voltage_defined(elem):
-<<<<<<< HEAD
-            index = mna.shape[0] #get_matrix_size(mna)[0]
-=======
             index = mna.shape[0]  # get_matrix_size(mna)[0]
->>>>>>> 9cda92ee
             mna = expand_matrix(mna, add_a_row=True, add_a_col=True)
             N = expand_matrix(N, add_a_row=True, add_a_col=False)
             # KCL
@@ -536,11 +355,7 @@
                 if elem.is_symbolic:
                     VDC = sympy.Symbol(elem.part_id.upper(), real=True)
                 else:
-<<<<<<< HEAD
-                    VDC = elem.vdc
-=======
                     VDC = elem.dc_value
->>>>>>> 9cda92ee
                 N[index, 0] = -VDC
             elif isinstance(elem, devices.EVSource):
                 if elem.is_symbolic:
@@ -552,20 +367,6 @@
             elif isinstance(elem, devices.Inductor):
                 if ac:
                     if elem.is_symbolic:
-<<<<<<< HEAD
-                        L = sympy.Symbol(elem.part_id.upper(), real=True, positive=True)
-                    else:
-                        L = elem.L
-                    mna[index, index] = -s*L
-                else: 
-                    pass
-                    # already so: commented out             
-                    # N[index,0] = 0
-            elif isinstance(elem, devices.HVSource):
-                printing.print_warning("symbolic.py: BUG - hvsources are not implemented yet.")
-                sys.exit(33)
-    
-=======
                         L = sympy.Symbol(
                             elem.part_id.upper(), real=True, positive=True)
                     else:
@@ -580,18 +381,10 @@
                     "symbolic.py: BUG - hvsources are not implemented yet.")
                 sys.exit(33)
 
->>>>>>> 9cda92ee
     for elem in circ:
         if circuit.is_elem_voltage_defined(elem):
             if isinstance(elem, devices.Inductor):
                 if ac:
-<<<<<<< HEAD
-                    # find its index to know which column corresponds to its current
-                    this_index = circ.find_vde_index(elem.part_id, verbose=0)
-                    for cd in elem.coupling_devices:
-                        if cd.is_symbolic:
-                            M = sympy.Symbol(cd.part_id, real=True, positive=True)
-=======
                     # find its index to know which column corresponds to its
                     # current
                     this_index = circ.find_vde_index(elem.part_id, verbose=0)
@@ -599,22 +392,10 @@
                         if cd.is_symbolic:
                             M = sympy.Symbol(
                                 cd.part_id, real=True, positive=True)
->>>>>>> 9cda92ee
                         else:
                             M = cd.K
                         # get `part_id` of the other inductor (eg. "L32")
                         other_id_wdescr = cd.get_other_inductor(elem.part_id)
-<<<<<<< HEAD
-                        # find its index to know which column corresponds to its current
-                        other_index = circ.find_vde_index(other_id_wdescr, verbose=0)
-                        # add the term.
-                        mna[pre_vde+this_index,pre_vde+other_index] += -s*M
-                else: 
-                    pass
-    
-    #all done
-    return (mna, N, subs_g)
-=======
                         # find its index to know which column corresponds to
                         # its current
                         other_index = circ.find_vde_index(
@@ -628,7 +409,6 @@
     # all done
     return (mna, N, subs_g)
 
->>>>>>> 9cda92ee
 
 def expand_matrix(mat, add_a_row=False, add_a_col=False):
     if add_a_row:
@@ -638,27 +418,17 @@
         col = sympy.zeros((mat.shape[0], 1))
         mat = mat.col_insert(mat.shape[1], col)
     return mat
-<<<<<<< HEAD
-=======
-
->>>>>>> 9cda92ee
+
 
 def get_roots(expr):
     num, den = sympy.fraction(expr)
     s = sympy.Symbol('s', complex=True)
     return sympy.solve(den, s), sympy.solve(num, s)
-<<<<<<< HEAD
+
 
 def parse_substitutions(slist):
     """Generates a substitution dictionary to be passed to solve()
-    
-=======
-
-
-def parse_substitutions(slist):
-    """Generates a substitution dictionary to be passed to solve()
-
->>>>>>> 9cda92ee
+
     slist is a list of strings like 'R2=R1', instructing the simulator
     to use the value of R1 (R1) instead of R2.
 
@@ -669,15 +439,6 @@
         v1, v2 = l.split("=")
         letter_id1 = v1[0].upper() if v1[0].upper() != 'R' else 'G'
         letter_id2 = v2[0].upper() if v2[0].upper() != 'R' else 'G'
-<<<<<<< HEAD
-        subs.update({
-            sympy.Symbol(letter_id1+v1[1:].lower(), real=True):
-            sympy.Symbol(letter_id2+v2[1:].lower(), real=True)
-            })
-    return subs
-
-######## TODO: THESE  WILL BE REMOVED - AS SOON AS SOME SYMPY BUGS ARE FIXED ###########
-=======
         if letter_id1[0] in ('R', 'G', 'L', 'C', 'M'):
             s1 = sympy.Symbol(letter_id1 + v1[1:], real=True, positive=True)
         else:
@@ -692,7 +453,6 @@
 # TODO: THESE  WILL BE REMOVED - AS SOON AS SOME SYMPY BUGS ARE FIXED ####
 
 
->>>>>>> 9cda92ee
 def help_the_solver(eqs, xs, debug=False):
     iter_flag = True
     sol = {}
@@ -705,10 +465,7 @@
             for key, value in subs.iteritems():
                 print key, "=", value
     return eqs, xs, sol
-<<<<<<< HEAD
-=======
-
->>>>>>> 9cda92ee
+
 
 def help_the_solver_iter(eqs, xs):
     success = False
@@ -725,11 +482,8 @@
         new_eqs = eqs
         subs = {}
     return success, new_eqs, subs
-<<<<<<< HEAD
-=======
-
-
->>>>>>> 9cda92ee
+
+
 def help_the_solver_1eq(eq, xs, debug=True):
     one_x = None
     for x in xs:
@@ -739,18 +493,11 @@
             one_x = None
             break
     if one_x is not None:
-<<<<<<< HEAD
-        sol = {one_x:sympy.solve(eq, one_x)[0]}
-    else:
-        sol = {}    
-    return not one_x is None, sol
-=======
         sol = {one_x: sympy.solve(eq, one_x)[0]}
     else:
         sol = {}
     return not one_x is None, sol
 
->>>>>>> 9cda92ee
 
 def local_solve(eqs, xs):
     sol = {}
@@ -758,31 +505,11 @@
         eqs, single_sol = local_solve_iter(eqs, xs)
         new_sol = {}
         for key, value in sol.iteritems():
-<<<<<<< HEAD
-            new_sol.update({key:value.subs(single_sol)})
-=======
             new_sol.update({key: value.subs(single_sol)})
->>>>>>> 9cda92ee
         new_sol.update(single_sol)
         sol = new_sol
         new_eqs = []
         for eq in eqs:
-<<<<<<< HEAD
-            new_eqs.append(eq.subs(single_sol)) 
-        eqs = new_eqs
-    return sol
-
-def local_solve_iter(eqs, xs):
-    for eq in eqs:  
-        for x in xs:
-            if eq.has(x):
-                print "Solving for", x
-                single_sol = {x:sympy.solve(eq, x)[0]}
-                eqs.remove(eq)
-                print single_sol
-                return eqs, single_sol
-    return eqs, {}
-=======
             new_eqs.append(eq.subs(single_sol))
         eqs = new_eqs
     return sol
@@ -797,5 +524,4 @@
                 eqs.remove(eq)
                 print single_sol
                 return eqs, single_sol
-    return eqs, {}
->>>>>>> 9cda92ee
+    return eqs, {}