# -*- coding: iso-8859-1 -*-
# circuit.py
# Describes the circuit
# Copyright 2006 Giuseppe Venturini

# This file is part of the ahkab simulator.
#
# Ahkab is free software: you can redistribute it and/or modify
# it under the terms of the GNU General Public License as published by
# the Free Software Foundation, version 2 of the License.
#
# Ahkab is distributed in the hope that it will be useful,
# but WITHOUT ANY WARRANTY; without even the implied warranty of
# MERCHANTABILITY or FITNESS FOR A PARTICULAR PURPOSE.  See the
# GNU General Public License for more details.
#
# You should have received a copy of the GNU General Public License v2
# along with ahkab.  If not, see <http://www.gnu.org/licenses/>.

<<<<<<< HEAD
__version__ = "0.08"
=======
__version__ = "0.091"
>>>>>>> 9cda92ee

import sys
import math

import devices
import diode
import ekv
import mosq
import switch
import printing

# will be added here by netlist_parser and circuit instances
user_defined_modules_dict = {}

<<<<<<< HEAD
class Circuit(list):
=======

class Circuit(list):

>>>>>>> 9cda92ee
    """Every circuit is described in the ahkab simulator by a Circuit class.
    This class holds everything is needed to simulate the circuit (except
    the specification of the analyses to be performed).

    It is even possible to rewrite a netlist from a Circuit class: see the
    printing module.

    1. Nodes
    The nodes are stored in this way: we assign to each node a internal
    name, whatever is its external one (which is used in the netlist).
    Those are integers.

    The simulator uses always the internal names. When the results are
    presented to the user, the internal node is not showed, the external
    identifier (or external node name) is printed instead.

    This is done through:
        my_circuit = Circuit()

        ...
        [ init code ]
        ...

        print "This is a node" + my_circuit.nodes_dict[int_node]

    2. A Circuit is derived from a list. This list holds the elements.
    All the elements in the Circuit must be appended to the Circuit.

    The following methods are provided to add and remove elements to the circuit:

<<<<<<< HEAD
    add_resistor(self, name, ext_n1, ext_n2, value)
    add_capacitor(self, name, ext_n1, ext_n2, value, ic=None)
    add_inductor(self, name, ext_n1, ext_n2, value, ic=None)
    add_vsource(self, name, ext_n1, ext_n2, vdc, vac, function=None)
    add_isource(self, name, ext_n1, ext_n2, idc, iac, function=None)
    add_diode(self, name, ext_n1, ext_n2, Is=None, Rs=None, m=None, T=None, ic=None)
    add_mos(self, name, ext_nd, ext_ng, ext_ns, ext_nb, w, l, model_label, models=None, m=None, n=None)
    add_vcvs(self, name, ext_n1, ext_n2, ext_sn1, ext_sn2, alpha)
    add_vccs(self, name, ext_n1, ext_n2, ext_sn1, ext_sn2, alpha)
=======
    add_resistor(self, name, n1, n2, value)
    add_capacitor(self, name, n1, n2, value, ic=None)
    add_inductor(self, name, n1, n2, value, ic=None)
    add_vsource(self, name, n1, n2, dc_value, ac_value, function=None)
    add_isource(self, name, n1, n2, dc_value, ac_value, function=None)
    add_diode(self, name, n1, n2, Is=None, Rs=None, m=None, T=None, ic=None)
    add_mos(self, name, nd, ng, ns, nb, w, l, model_label, models=None, m=None, n=None)
    add_vcvs(self, name, n1, n2, sn1, sn2, alpha)
    add_vccs(self, name, n1, n2, sn1, sn2, alpha)
>>>>>>> 9cda92ee
    add_user_defined(self, module, label, param_dict)
    remove_elem(self, elem)

    Example:

    mycircuit = circuit.Circuit(title="Example circuit", filename=None)
    # no filename since there will be no deck associated with this circuit.
    # get the ref node (gnd)
    gnd = mycircuit.get_ground_node()
    # add a node named n1 and a 600 ohm resistor connected between n1 and gnd
<<<<<<< HEAD
    mycircuit.add_resistor(name="R1", ext_n1="n1", ext_n2=gnd, R=600)
=======
    mycircuit.add_resistor(name="R1", n1="n1", n2=gnd, R=600)
>>>>>>> 9cda92ee

    Refer to the methods help for addtional info.

    3. Internal only nodes
    The number of internal only nodes (added automatically by the simulator)
    is held in my_circuit.internal_nodes
    That value shouldn't be changed by hand.

    4. Device models.
    They are stored in Circuit.models (type dict), the following methods
    are provided to add and remove device models.

    add_model(self, model_type, model_label, model_parameters)
    remove_model(self, model_label)

    """

    def __init__(self, title, filename=None):
        self.title = title
        self.filename = filename
<<<<<<< HEAD
        self.nodes_dict = {} # {int_node:ext_node}
        self.internal_nodes = 0
        self.models = {}
=======
        self.nodes_dict = {}  # {int_node:ext_node}
        self.internal_nodes = 0
        self.models = {}
        self.gnd = '0'
>>>>>>> 9cda92ee

    def create_node(self, name):
        """Creates a new node, adds it to the circuit and returns it to the user
        (to be used for subsequent declaration of elements, for example).

        If there is a node in the circuit with the same name, ValueError is
        raised.

        Parameters:
        name: a string that is used as _unique_ identifier of the node.

        Returns:
        node: a string that identifies the node.
        """
        got_ref = self.nodes_dict.has_key(0)
        try:
            self.nodes_dict.values().index(name)
        except ValueError:
            if name == '0':
                int_node = 0
            else:
<<<<<<< HEAD
                int_node = len(self.nodes_dict) + 1*(not got_ref)
            self.nodes_dict.update({int_node:name})
=======
                int_node = len(self.nodes_dict) + 1 * (not got_ref)
            self.nodes_dict.update({int_node: name})
>>>>>>> 9cda92ee
        else:
            raise ValueError
        return name

    def add_node(self, ext_name):
        """Adds the supplied node to the circuit, if needed.

        When a 'normal' (not ref) node is added through add_node(), a internal-only
        name (or label) is assigned to it.

        The nodes labels are stored this way: self.nodes_dict is a dictionary of pairs
        like (int_node:ext_node).

        Those internal names are integers, by definition, and are added starting from 1,
        then 2,3,4,5...
        0 is reserved for the reference node (gnd), which is required and it has ext_name=='0'.

        Notice that this method doesn't halt or print errors if the node is already been
        added previsiously. It simply returns the internal node name assigned to it.

        Parameters:
        ext_name: a string that is used as _unique_ identifier of the node.

        Returns: the internal node name (an INTEGER) assigned to the node.
        """
        got_ref = self.nodes_dict.has_key(0)

<<<<<<< HEAD
        #test: do we already have it in the dictionary?
=======
        # test: do we already have it in the dictionary?
>>>>>>> 9cda92ee
        try:
            self.nodes_dict.values().index(ext_name)
        except ValueError:
            if ext_name == '0':
                int_node = 0
            else:
<<<<<<< HEAD
                int_node = len(self.nodes_dict) + 1*(not got_ref)
            self.nodes_dict.update({int_node:ext_name})
=======
                int_node = len(self.nodes_dict) + 1 * (not got_ref)
            self.nodes_dict.update({int_node: ext_name})
>>>>>>> 9cda92ee
        else:
            for (key, value) in self.nodes_dict.iteritems():
                if value == ext_name:
                    int_node = key
        return int_node

    def generate_internal_only_node_label(self):
        """Some devices are made of a group of other devices, connected by "internal only" nodes.
        This method generates the external names for such nodes. They are NOT added.

        Returns: the ext_node that should be used
        """

        ext_node = "INT" + str(self.internal_nodes)
        self.internal_nodes = self.internal_nodes + 1
        return ext_node

    def is_int_node_internal_only(self, int_node):
        """Returns:
        True if the node was automatically added by the simulator,
        False, otherwise.
        """
        return self.nodes_dict[int_node].find("INT") > -1

    def is_nonlinear(self):
        """Returns True if at least a element in the circuit is NL.
        """
        for elem in self:
            if elem.is_nonlinear:
                return True
        return False

    def get_locked_nodes(self):
        """Returns: a list containing all nodes connected to non-linear elements.
        This list is meant to be passed to dc_solve or mdn_solver to be used in
        get_td to evaluate the damping coefficient to be employed in the newton method
        iteration.
        """
        locked_nodes = []
        nl_elements = [elem for elem in self if elem.is_nonlinear]
        for elem in nl_elements:
            oports = elem.get_output_ports()
            for index in range(len(oports)):
                ports = elem.get_drive_ports(index)
                for port in ports:
                    locked_nodes.append(port)
        return locked_nodes

    def ext_node_to_int(self, ext_node):
        """This function returns the integer id associated with the external node id, the
        string ext_node.

        Parameters:
        ext_node: the external node id to be converted. This is always a string.

        Note: this method is slow, because it has to look through circuit_inst.nodes_dict

        Throws a NodeNotFoundError exception.


        Returns: the int id, int_node associated.
        """
        items = self.nodes_dict.items()
        values = [value for key, value in items]

        try:
            index = values.index(ext_node)
        except ValueError:
            raise NodeNotFoundError, "Node %s not found in the circuit." % ext_node

        return items[index][0]

    def int_node_to_ext(self, int_node):
        """This function returns the string id associated with the integer internal node id
        int_node.

        Parameters:
        int_node: the internal node id to be converted. This is always a integer.

        Note: this is the same as circuit_inst.nodes_dict[int_node], except that it throws a
        NodeNotFoundError exception and not a KeyError.
        This method is fast.

        Returns: the string id, ext_node associated.
        """
        try:
            ret = self.nodes_dict[int_node]
        except KeyError:
            raise NodeNotFoundError, ""

        return ret

    def has_duplicate_elem(self):
        for index1 in range(len(self)):
<<<<<<< HEAD
            for index2 in range(index1+1, len(self)):
=======
            for index2 in range(index1 + 1, len(self)):
>>>>>>> 9cda92ee
                if self[index1].part_id == self[index2].part_id:
                    return True
        return False

    def get_ground_node(self):
        "Returns the (external) reference node. AKA GND."
        return '0'
<<<<<<< HEAD
=======

>>>>>>> 9cda92ee
    def get_elem_by_name(self, name):
        for e in self:
            if e.part_id.lower() == name.lower():
                return e
        return None

    def add_model(self, model_type, model_label, model_parameters):
        """Add a model to the available models
        Inputs:
        * model_type (string), the model type (eg "ekv")
        * model_label (string), a unique identifier for the model being added
        * model_parameters (dict), a dictionary holding the parameters to be
        supplied to the model to initialize it.

        returns: the updated models

        """

        if model_type == "ekv":
            model_iter = ekv.ekv_mos_model(**model_parameters)
            model_iter.name = model_label
        elif model_type == "mosq":
            model_iter = mosq.mosq_mos_model(**model_parameters)
            model_iter.name = model_label
        elif model_type == "diode":
            model_iter = diode.diode_model(**model_parameters)
            model_iter.name = model_label
        elif model_type == "sw":
            model_iter = switch.vswitch_model(**model_parameters)
            model_iter.name = model_label
        else:
            raise CircuitError, "Unknown model type %s" % (model_type,)
<<<<<<< HEAD
        self.models.update({model_label:model_iter})
=======
        self.models.update({model_label: model_iter})
>>>>>>> 9cda92ee
        return self.models

    def remove_model(self, model_label):
        """Remove a model to the available models
        Inputs:
        models (a dictionary: "label":model instance), the available models
                              or None if no model is available/defined.
        model_label (string): the unique identifier corresponding to the model
                              being removed

        This method currently silently ignores models that are not defined.

        returns: None
        """
        if self.models is not None and self.models.has_key(model_label):
            del self.models[model_label]
        # should print a warning here

<<<<<<< HEAD
    def add_resistor(self, name, ext_n1, ext_n2, value):
=======
    def add_resistor(self, name, n1, n2, value):
>>>>>>> 9cda92ee
        """Adds a resistor to the circuit (also takes care that the nodes are
        added as well).

        Parameters:
        name (string): the resistor name (eg "R1"). The first letter is replaced by an R
<<<<<<< HEAD
        ext_n1, ext_n2 (string): the nodes to which the resistor is connected.
=======
        n1, n2 (string): the nodes to which the resistor is connected.
>>>>>>> 9cda92ee
                    eg. "in" or "out_a"
        R (float): resistance (float)

        Returns: True
        """
<<<<<<< HEAD
        n1 = self.add_node(ext_n1)
        n2 = self.add_node(ext_n2)
=======
        n1 = self.add_node(n1)
        n2 = self.add_node(n2)
>>>>>>> 9cda92ee

        if value == 0:
            raise CircuitError, "ZERO-valued resistors are not allowed."

        elem = devices.Resistor(n1=n1, n2=n2, value=value)
        elem.part_id = name
        self.append(elem)
        return True

<<<<<<< HEAD
    def add_capacitor(self, name, ext_n1, ext_n2, value, ic=None):
=======
    def add_capacitor(self, name, n1, n2, value, ic=None):
>>>>>>> 9cda92ee
        """Adds a capacitor to the circuit (also takes care that the nodes are
        added as well).

        Parameters:
        name (string): the capacitor name (eg "C1"). The first letter is always C.
<<<<<<< HEAD
        ext_n1, ext_n2 (string): the nodes to which the element is connected.
=======
        n1, n2 (string): the nodes to which the element is connected.
>>>>>>> 9cda92ee
                    eg. "in" or "out_a"
        C (float): capacitance (float)
        ic (float): initial condition, see simulation types for how this affects
            the results.

        Returns: True
        """
        if value == 0:
            raise CircuitError, "ZERO-valued capacitors are not allowed."

<<<<<<< HEAD
        n1 = self.add_node(ext_n1)
        n2 = self.add_node(ext_n2)
=======
        n1 = self.add_node(n1)
        n2 = self.add_node(n2)
>>>>>>> 9cda92ee

        elem = devices.Capacitor(n1=n1, n2=n2, value=value, ic=ic)
        elem.part_id = name

        self.append(elem)
        return True

<<<<<<< HEAD
    def add_inductor(self, name, ext_n1, ext_n2, value, ic=None):
=======
    def add_inductor(self, name, n1, n2, value, ic=None):
>>>>>>> 9cda92ee
        """Adds an inductor to the circuit (also takes care that the nodes are
        added as well).

        Parameters:
        name (string): the inductor name (eg "Lfilter"). The first letter is always L.
<<<<<<< HEAD
        ext_n1, ext_n2 (string): the nodes to which the element is connected.
=======
        n1, n2 (string): the nodes to which the element is connected.
>>>>>>> 9cda92ee
                    eg. "in" or "out_a"
        C (float): inductance
        ic (float): initial condition, see simulation types for how this affects
            the results.

        Returns: True
        """

<<<<<<< HEAD
        n1 = self.add_node(ext_n1)
        n2 = self.add_node(ext_n2)
=======
        n1 = self.add_node(n1)
        n2 = self.add_node(n2)
>>>>>>> 9cda92ee

        elem = devices.Inductor(n1=n1, n2=n2, value=value, ic=ic)
        elem.part_id = name

        self.append(elem)
        return True

    def add_inductor_coupling(self, name, L1, L2, Kvalue):
        """ Write DOC XXX
        """
        L1elem, L2elem = None, None

        for e in self:
            if isinstance(e, devices.Inductor) and (L1 == e.part_id):
                L1elem = e
            elif isinstance(e, devices.Inductor) and (L2 == e.part_id):
                L2elem = e

        if L1elem is None or L2elem is None:
            error_msg = "One or more coupled inductors for %s were not found: %s (found: %s), %s (found: %s)." % \
<<<<<<< HEAD
            (name, L1, L1elem is not None, L2, L2elem is not None)
=======
                (name, L1, L1elem is not None, L2, L2elem is not None)
>>>>>>> 9cda92ee
            printing.print_general_error(error_msg)
            printing.print_general_error("Quitting.")
            sys.exit(30)

        M = math.sqrt(L1elem.L * L2elem.L) * Kvalue

        elem = devices.InductorCoupling(L1=L1, L2=L2, K=Kvalue, M=M)
        elem.part_id = name
        L1elem.coupling_devices.append(elem)
        L2elem.coupling_devices.append(elem)

        self.append(elem)

<<<<<<< HEAD
    def add_vsource(self, part_id, n1, n2, value, vac=0, function=None):
=======
    def add_vsource(self, part_id, n1, n2, dc_value, ac_value=0, function=None):
>>>>>>> 9cda92ee
        """Adds a voltage source to the circuit (also takes care that the nodes
        are added as well).

        Parameters:
        name (string): the volatge source name (eg "VA"). The first letter is always V.
        n1, n2 (string): the nodes to which the element is connected.
                    eg. "in" or "out_a"
<<<<<<< HEAD
        vdc (float): DC voltage
        vac (float): AC voltage (optional)
=======
        dc_value (float): DC voltage
        ac_value (float): AC voltage (optional)
>>>>>>> 9cda92ee
        function (function): optional time function. See devices.py for built-ins.

        Returns: True
        """
        n1 = self.add_node(n1)
        n2 = self.add_node(n2)

<<<<<<< HEAD
        elem = devices.VSource(part_id=part_id, n1=n1, n2=n2, value=value, abs_ac=vac)
=======
        elem = devices.VSource(
            part_id=part_id, n1=n1, n2=n2, dc_value=dc_value, ac_value=ac_value)
>>>>>>> 9cda92ee

        if function is not None:
            elem.is_timedependent = True
            elem._time_function = function

        self.append(elem)
        return True

<<<<<<< HEAD
    def add_isource(self, part_id, ext_n1, ext_n2, idc, iac=0, function=None):
=======
    def add_isource(self, part_id, n1, n2, dc_value, ac_value=0, function=None):
>>>>>>> 9cda92ee
        """Adds a current source to the circuit (also takes care that the nodes
        are added as well).

        Parameters:
        name (string): the current source name (eg "IA"). The first letter is always I.
<<<<<<< HEAD
        ext_n1, ext_n2 (string): the nodes to which the element is connected.
                    eg. "in" or "out_a"
        idc (float): DC current
        iac (float): AC current (optional)
=======
        n1, n2 (string): the nodes to which the element is connected.
                    eg. "in" or "out_a"
        dc_value (float): DC current
        ac_value (float): AC current (optional)
>>>>>>> 9cda92ee
        function (function): optional time function. See devices.py for built-ins.

        Returns: True
        """
<<<<<<< HEAD
        n1 = self.add_node(ext_n1)
        n2 = self.add_node(ext_n2)

        elem = devices.ISource(part_id=part_id, n1=n1, n2=n2, idc=idc, abs_ac=iac)
=======
        n1 = self.add_node(n1)
        n2 = self.add_node(n2)

        elem = devices.ISource(
            part_id=part_id, n1=n1, n2=n2, dc_value=dc_value, ac_value=ac_value)
>>>>>>> 9cda92ee

        if function is not None:
            elem.is_timedependent = True
            elem._time_function = function

        self.append(elem)
        return True

<<<<<<< HEAD
    def add_diode(self, part_id, ext_n1, ext_n2, model_label, models=None, Area=None, T=None, ic=None, off=False):
=======
    def add_diode(self, part_id, n1, n2, model_label, models=None, Area=None, T=None, ic=None, off=False):
>>>>>>> 9cda92ee
        """Adds a diode to the circuit (also takes care that the nodes
        are added as well).

        Parameters:
        name (string): the diode name (eg "D1"). The first letter is always D.
<<<<<<< HEAD
        ext_n1, ext_n2 (string): the nodes to which the element is connected.
=======
        n1, n2 (string): the nodes to which the element is connected.
>>>>>>> 9cda92ee
                    eg. "in" or "out_a"
        Area (float): Scaled device area (optional, defaults to 1.0)
        T (float): operating temperature (no temperature dependence yet)
        ic (float): initial condition (not really implemented yet)
        model_label (string): the diode model identifier. The model needs to be added
                              first, then the elements using it.
        models (dict(identifier:instance), optional): list of available model
            instances. If not set or None, the circuit models will be used (recommended).

        Returns: True
        """
<<<<<<< HEAD
        n1 = self.add_node(ext_n1)
        n2 = self.add_node(ext_n2)
        if models is None:
            models = self.models
        if not models.has_key(model_label):
            raise ModelError, "Unknown diode model id: "+model_label

        elem = diode.diode(part_id=part_id, n1=n1, n2=n2, model=models[model_label], AREA=Area, T=T, ic=ic, off=off)
=======
        n1 = self.add_node(n1)
        n2 = self.add_node(n2)
        if models is None:
            models = self.models
        if not models.has_key(model_label):
            raise ModelError, "Unknown diode model id: " + model_label

        elem = diode.diode(part_id=part_id, n1=n1, n2=n2, model=models[
                           model_label], AREA=Area, T=T, ic=ic, off=off)
>>>>>>> 9cda92ee
        self.append(elem)

        return True

<<<<<<< HEAD
    def add_mos(self, part_id, ext_nd, ext_ng, ext_ns, ext_nb, w, l, model_label, models=None, m=None, n=None):
=======
    def add_mos(self, part_id, nd, ng, ns, nb, w, l, model_label, models=None, m=None, n=None):
>>>>>>> 9cda92ee
        """Adds a mosfet to the circuit (also takes care that the nodes
        are added as well).

        Parameters:

        name (string): the mos name (eg "M1"). The first letter is always M.
<<<<<<< HEAD
        ext_nd (string): drain node
        ext_ng (string): gate node
        ext_ns (string): source node
        ext_nb (string): bulk node
=======
        nd (string): drain node
        ng (string): gate node
        ns (string): source node
        nb (string): bulk node
>>>>>>> 9cda92ee
        w (float): gate width
        l (float): gate length
        model_label (string): model identifier
        models (circuit models): circuit models
        m (int): shunt multiplier (optional)
        n (int): series multiplier (unsupported)

        Returns: True
        """
        if m is None:
            m = 1
        if n is None:
            n = 1

<<<<<<< HEAD
        nd = self.add_node(ext_nd)
        ng = self.add_node(ext_ng)
        ns = self.add_node(ext_ns)
        nb = self.add_node(ext_nb)

        if models is None:
            models = self.models
        
        if not models.has_key(model_label):
            raise ModelError, "Unknown model id: "+model_label
        
        if isinstance(models[model_label], ekv.ekv_mos_model):
            elem = ekv.ekv_device(part_id, nd, ng, ns, nb, w, l, models[model_label], m, n)
        
        elif isinstance(models[model_label], mosq.mosq_mos_model):
            elem =  mosq.mosq_device(part_id, nd, ng, ns, nb, w, l, models[model_label], m, n)
        
        else:
            raise Exception, "Unknown model type for "+model_label
=======
        nd = self.add_node(nd)
        ng = self.add_node(ng)
        ns = self.add_node(ns)
        nb = self.add_node(nb)

        if models is None:
            models = self.models

        if not models.has_key(model_label):
            raise ModelError, "Unknown model id: " + model_label

        if isinstance(models[model_label], ekv.ekv_mos_model):
            elem = ekv.ekv_device(
                part_id, nd, ng, ns, nb, w, l, models[model_label], m, n)

        elif isinstance(models[model_label], mosq.mosq_mos_model):
            elem = mosq.mosq_device(
                part_id, nd, ng, ns, nb, w, l, models[model_label], m, n)

        else:
            raise Exception, "Unknown model type for " + model_label
>>>>>>> 9cda92ee

        self.append(elem)

        return True

<<<<<<< HEAD
    def add_vcvs(self, part_id, ext_n1, ext_n2, ext_sn1, ext_sn2, value):
=======
    def add_vcvs(self, part_id, n1, n2, sn1, sn2, value):
>>>>>>> 9cda92ee
        """Adds a voltage-controlled voltage source (vcvs) to the circuit
        (also takes care that its nodes are added as well).

        Parameters:
        name (string): the vcvs name (eg "E1"). The first letter is always E.
<<<<<<< HEAD
        ext_n1, ext_n2 (string): the output port nodes, where the output voltage is
                     forced. Eg. "outp", "outm" or "out_a", "out_b".
        ext_sn1, ext_sn2 (string): the input port nodes, where the input voltage is
=======
        n1, n2 (string): the output port nodes, where the output voltage is
                     forced. Eg. "outp", "outm" or "out_a", "out_b".
        sn1, sn2 (string): the input port nodes, where the input voltage is
>>>>>>> 9cda92ee
                     read. Eg. "inp", "inm" or "in_a", "in_b".
                alpha (float): The proportionality factor between input and output voltages:
                V(outp) - V(outn) = alpha * (V(inp) - V(inn))

        Returns: True
        """

<<<<<<< HEAD
        n1 = self.add_node(ext_n1)
        n2 = self.add_node(ext_n2)
        sn1 = self.add_node(ext_sn1)
        sn2 = self.add_node(ext_sn2)

        elem = devices.EVSource(part_id=part_id, n1=n1, n2=n2, sn1=sn1, sn2=sn2, value=value)
=======
        n1 = self.add_node(n1)
        n2 = self.add_node(n2)
        sn1 = self.add_node(sn1)
        sn2 = self.add_node(sn2)

        elem = devices.EVSource(
            part_id=part_id, n1=n1, n2=n2, sn1=sn1, sn2=sn2, value=value)
>>>>>>> 9cda92ee

        self.append(elem)

        return True

<<<<<<< HEAD
    def add_vccs(self, part_id, ext_n1, ext_n2, ext_sn1, ext_sn2, value):
=======
    def add_vccs(self, part_id, n1, n2, sn1, sn2, value):
>>>>>>> 9cda92ee
        """Adds a voltage-controlled current source (vccs) to the circuit
        (also takes care that its nodes are added as well).

        Parameters:
        name (string): the vccs name (eg "G1"). The first letter is always G.
<<<<<<< HEAD
        ext_n1, ext_n2 (string): the output port nodes, where the output current is
                     forced. Eg. "outp", "outm" or "out_a", "out_b".
                     The usual convention is used: a positive current
                     flows into ext_n1 and out of ext_n2.
        ext_sn1, ext_sn2 (string): the input port nodes, where the input voltage is
=======
        n1, n2 (string): the output port nodes, where the output current is
                     forced. Eg. "outp", "outm" or "out_a", "out_b".
                     The usual convention is used: a positive current
                     flows into n1 and out of n2.
        sn1, sn2 (string): the input port nodes, where the input voltage is
>>>>>>> 9cda92ee
                       read. Eg. "inp", "inm" or "in_a", "in_b".
                alpha (float): The proportionality factor between input and output voltages:
                I[G1] = alpha * (V(inp) - V(inn))

        Returns: True
        """

<<<<<<< HEAD
        n1 = self.add_node(ext_n1)
        n2 = self.add_node(ext_n2)
        sn1 = self.add_node(ext_sn1)
        sn2 = self.add_node(ext_sn2)

        elem = devices.GISource(part_id=part_id, n1=n1, n2=n2, sn1=sn1, sn2=sn2, value=value)
=======
        n1 = self.add_node(n1)
        n2 = self.add_node(n2)
        sn1 = self.add_node(sn1)
        sn2 = self.add_node(sn2)

        elem = devices.GISource(
            part_id=part_id, n1=n1, n2=n2, sn1=sn1, sn2=sn2, value=value)
>>>>>>> 9cda92ee

        self.append(elem)
        return True

<<<<<<< HEAD
    def add_switch(self, name, ext_n1, ext_n2, ext_sn1, ext_sn2, ic, model_label, models=None):
=======
    def add_switch(self, name, n1, n2, sn1, sn2, ic, model_label, models=None):
>>>>>>> 9cda92ee
        """Adds a voltage-controlled or current-controlled switch to the circuit
        (also takes care that its nodes are added as well).

        Notice:
        - Current-controlled switches are not yet implemented. If you try to add one
          you'll trigger an error.
        - The switches name should begin with 'S' for voltage-controlled switches
          and with 'W' for current-controlled switches.
        - The actual behavior is set by the model. Make sure you supply a voltage-controlled
          switch model for a voltage-controlled switch and the same for the
          current-controlled switch. Mixing them up will go undetected.

        Parameters:
        name (string): the switch name (eg "S1" - voltage-controlled - or 'W1' -
                       current-controlled). The first letter is always S or W.
<<<<<<< HEAD
        ext_n1, ext_n2 (string): the output port nodes, where the switch is connected.
                     Eg. "outp", "outm" or "out_a", "out_b".
        ext_sn1, ext_sn2 (string): the input port nodes, where the input voltage is
=======
        n1, n2 (string): the output port nodes, where the switch is connected.
                     Eg. "outp", "outm" or "out_a", "out_b".
        sn1, sn2 (string): the input port nodes, where the input voltage is
>>>>>>> 9cda92ee
                       read. Eg. "inp", "inm" or "in_a", "in_b".
        ic (boolean): the initial conditions for transient simulation. Not currently
                      implemented!
        model_label (string): the switch model identifier. The model needs to be added
                              first, then the elements using it.
        models (dict(identifier:instance), optional): list of available model
            instances. If not set or None, the circuit models will be used (recommended).

        Returns: True
        """

<<<<<<< HEAD
        n1 = self.add_node(ext_n1)
        n2 = self.add_node(ext_n2)
        sn1 = self.add_node(ext_sn1)
        sn2 = self.add_node(ext_sn2)
=======
        n1 = self.add_node(n1)
        n2 = self.add_node(n2)
        sn1 = self.add_node(sn1)
        sn2 = self.add_node(sn2)
>>>>>>> 9cda92ee

        if models is None:
            models = self.models
        if not models.has_key(model_label):
<<<<<<< HEAD
            raise ModelError, "Unknown switch model id: "+model_label

        elem = switch.switch_device(part_id=part_id, n1=n1, n2=n2, sn1=sn1, sn2=sn2, model=models[model_label])
=======
            raise ModelError, "Unknown switch model id: " + model_label

        elem = switch.switch_device(
            part_id=part_id, n1=n1, n2=n2, sn1=sn1, sn2=sn2, model=models[model_label])
>>>>>>> 9cda92ee
        self.append(elem)
        return True

    def add_user_defined(self, module, label, param_dict):
        """Adds a user defined element.

        In order for this to work, you should write a module that supplies the
        elem class.

        XXX WRITE DOC
        """

        if circuit.user_defined_modules_dict.has_key(module_name):
            module = circuit.user_defined_modules_dict[module_name]
        else:
            fp, pathname, description = imp.find_module(module_name)
            module = imp.load_module(module_name, fp, pathname, description)
<<<<<<< HEAD
            circuit.user_defined_modules_dict.update({module_name:module})
=======
            circuit.user_defined_modules_dict.update({module_name: module})
>>>>>>> 9cda92ee

        elem_class = getattr(module, label)

        param_dict.update({"convert_units": convert_units})
        param_dict.update({"circuit_node": self.add_node})

<<<<<<< HEAD

=======
>>>>>>> 9cda92ee
        elem = elem_class(**param_dict)
        elem.part_id = "y%s" % name[1:]

        if hasattr(elem, "check"):
            selfcheck_result, error_msg = elem.check()
            if not selfcheck_result:
<<<<<<< HEAD
                raise NetlistParseError, "module: " + module_name + " elem type: "+ elem_type_name+" error: "+\
                error_msg
=======
                raise NetlistParseError, "module: " + module_name + " elem type: " + elem_type_name + " error: " +\
                    error_msg
>>>>>>> 9cda92ee

        self.append(elem)
        return True

    def remove_elem(self, elem):
        """Removes an element from ther circuit and takes care that no
        "orphan" nodes are left.
        circ: the circuit instance
        elem: the element to be removed

        Returns: True if the element was found and removed, False otherwise
        """
        if not elem in self:
            return False

        self.remove(elem)
        nodes = []
        if hasattr(elem, n1) and elem.n1 != 0:
            nodes = nodes + [n1]
        if hasattr(elem, n2) and elem.n2 != 0 and not elem.n2 in nodes:
            nodes = nodes + [n2]
        if elem.is_nonlinear:
            for n1, n2 in elem.ports:
                if n1 != 0 and not n1 in nodes:
                    nodes = nodes + [n1]
                if n2 != 0 and not n2 in nodes:
                    nodes = nodes + [n2]

        remove_list = copy.copy(nodes)
        for n in nodes:
            for e in self:
                if hasattr(elem, n1) and e.n1 == n or\
<<<<<<< HEAD
                hasattr(elem, n2) and e.n2 == n:
=======
                        hasattr(elem, n2) and e.n2 == n:
>>>>>>> 9cda92ee
                    remove_list.remove(n)
                    break
                if elem.is_nonlinear:
                    for n1, n2 in elem.ports:
                        if n1 == n or n2 == n:
                            remove_list.remove(n)
        for n in remove_list:
            self.nodes_dict.pop(n)
        return True

    def find_vde_index(self, id_wdescr, verbose=3):
        """Finds a voltage defined element MNA index.

        Parameters:
        id_wdescr (string): the element name, eg. 'V1'. Notice it includes
                            both the id ('V') and the description ('1').
        verbose (int): verbosity level, from 0 (silent) to 6 (debug).

        Returns:
        the index (int)
        """
        vde_index = 0
        found = False
        for elem in self:
            if is_elem_voltage_defined(elem):
                if elem.part_id.upper() == id_wdescr.upper():
                    found = True
                    break
                else:
                    vde_index += 1

        if not found:
<<<<<<< HEAD
            printing.print_warning("find_vde_index(): element %s was not found. This is a bug."%(id_wdescr,))
        else:
            printing.print_info_line(("%s found at index %d" % (id_wdescr, vde_index), 6), verbose)
=======
            printing.print_warning(
                "find_vde_index(): element %s was not found. This is a bug." % (id_wdescr,))
        else:
            printing.print_info_line(
                ("%s found at index %d" % (id_wdescr, vde_index), 6), verbose)
>>>>>>> 9cda92ee
        return vde_index

    def find_vde(self, index):
        """Finds a voltage defined element MNA index.

        Parameters:
        id_wdescr (string): the element name, eg. 'V1'. Notice it includes
                            both the id ('V') and the description ('1').
                            The search term is case insensitive.

        Returns:
        the index (int)
        """
        index = index - len(self.nodes) + 1
        ni = 0
        found = False
        for e in self:
            if circuit.is_elem_voltage_defined(e):
                if index == ni:
                    found = True
                else:
                    ni = ni + 1
                if found:
                    break
        if found:
            ret = e
        else:
            ret = None
        return ret


# STATIC METHODS
def is_elem_voltage_defined(elem):
    """Returns:
    True se the elem is a vsource, inductor, evsource or hvsource
    False otherwise.
    """
    if isinstance(elem, devices.VSource) or isinstance(elem, devices.EVSource) or \
<<<<<<< HEAD
    isinstance(elem, devices.HVSource) or isinstance(elem, devices.Inductor) \
    or (hasattr(elem, "is_voltage_defined") and elem.is_voltage_defined):
        return True
    else:
        return False

class NodeNotFoundError(Exception):
    """Circuit Node exception."""
    pass

class CircuitError(Exception):
    """General circuit assembly exception."""
    pass

class ModelError(Exception):
    """Model not found exception."""
    pass

class subckt:
    """This class holds the necessary information about a circuit.
    An instance of this class is returned by:

=======
        isinstance(elem, devices.HVSource) or isinstance(elem, devices.Inductor) \
            or (hasattr(elem, "is_voltage_defined") and elem.is_voltage_defined):
        return True
    else:
        return False


class NodeNotFoundError(Exception):

    """Circuit Node exception."""
    pass


class CircuitError(Exception):

    """General circuit assembly exception."""
    pass


class ModelError(Exception):

    """Model not found exception."""
    pass


class subckt:

    """This class holds the necessary information about a circuit.
    An instance of this class is returned by:

>>>>>>> 9cda92ee
      netlist_parser.parse_sub_declaration(subckt_lines)


    """
    name = ""
    connected_nodes_list = []
    code = []
<<<<<<< HEAD

    def __init__(self, name, code, connected_nodes_list):
        self.name = name
        self.connected_nodes_list = connected_nodes_list
        self.code = code

class circuit_wrapper:
=======

    def __init__(self, name, code, connected_nodes_list):
        self.name = name
        self.connected_nodes_list = connected_nodes_list
        self.code = code


class circuit_wrapper:

>>>>>>> 9cda92ee
    """Within a subcircuit, the nodes name are fictious.
    The nodes of the subcircuit that are connected to the
    nodes of the circuit have to be renamed to them, the
    others have to be renamed too.

    This class wraps a circuit object and performs the conversion
    _before_ calling circ.add_node()

    While instatiating/calling a subcircuit wrap circ in this.
    """

    def __init__(self, circ, connection_nodes_dict, subckt_name, subckt_label):
        self.circ = circ
        self.prefix = subckt_label + "-" + subckt_name + "-"
        self.subckt_node_filter_dict = {}
        self.subckt_node_filter_dict.update(connection_nodes_dict)
<<<<<<< HEAD
        self.subckt_node_filter_dict.update({'0':'0'})
=======
        self.subckt_node_filter_dict.update({'0': '0'})

>>>>>>> 9cda92ee
    def add_node(self, ext_name):
        """We want to perform the following conversions:
        connected node in the subcircuit -> node in the upper circuit
        local-only node of the subcircuit -> rename it to something uniq
        REF (0) -> REF (0)

        And then call circ.add_node()
        """
        if not self.subckt_node_filter_dict.has_key(ext_name):
<<<<<<< HEAD
            self.subckt_node_filter_dict.update({ext_name:self.prefix+ext_name})
=======
            self.subckt_node_filter_dict.update(
                {ext_name: self.prefix + ext_name})
>>>>>>> 9cda92ee
        int_node = self.circ.add_node(self.subckt_node_filter_dict[ext_name])
        return int_node<|MERGE_RESOLUTION|>--- conflicted
+++ resolved
@@ -17,11 +17,7 @@
 # You should have received a copy of the GNU General Public License v2
 # along with ahkab.  If not, see <http://www.gnu.org/licenses/>.
 
-<<<<<<< HEAD
-__version__ = "0.08"
-=======
 __version__ = "0.091"
->>>>>>> 9cda92ee
 
 import sys
 import math
@@ -36,13 +32,9 @@
 # will be added here by netlist_parser and circuit instances
 user_defined_modules_dict = {}
 
-<<<<<<< HEAD
+
 class Circuit(list):
-=======
-
-class Circuit(list):
-
->>>>>>> 9cda92ee
+
     """Every circuit is described in the ahkab simulator by a Circuit class.
     This class holds everything is needed to simulate the circuit (except
     the specification of the analyses to be performed).
@@ -73,17 +65,6 @@
 
     The following methods are provided to add and remove elements to the circuit:
 
-<<<<<<< HEAD
-    add_resistor(self, name, ext_n1, ext_n2, value)
-    add_capacitor(self, name, ext_n1, ext_n2, value, ic=None)
-    add_inductor(self, name, ext_n1, ext_n2, value, ic=None)
-    add_vsource(self, name, ext_n1, ext_n2, vdc, vac, function=None)
-    add_isource(self, name, ext_n1, ext_n2, idc, iac, function=None)
-    add_diode(self, name, ext_n1, ext_n2, Is=None, Rs=None, m=None, T=None, ic=None)
-    add_mos(self, name, ext_nd, ext_ng, ext_ns, ext_nb, w, l, model_label, models=None, m=None, n=None)
-    add_vcvs(self, name, ext_n1, ext_n2, ext_sn1, ext_sn2, alpha)
-    add_vccs(self, name, ext_n1, ext_n2, ext_sn1, ext_sn2, alpha)
-=======
     add_resistor(self, name, n1, n2, value)
     add_capacitor(self, name, n1, n2, value, ic=None)
     add_inductor(self, name, n1, n2, value, ic=None)
@@ -93,7 +74,6 @@
     add_mos(self, name, nd, ng, ns, nb, w, l, model_label, models=None, m=None, n=None)
     add_vcvs(self, name, n1, n2, sn1, sn2, alpha)
     add_vccs(self, name, n1, n2, sn1, sn2, alpha)
->>>>>>> 9cda92ee
     add_user_defined(self, module, label, param_dict)
     remove_elem(self, elem)
 
@@ -104,11 +84,7 @@
     # get the ref node (gnd)
     gnd = mycircuit.get_ground_node()
     # add a node named n1 and a 600 ohm resistor connected between n1 and gnd
-<<<<<<< HEAD
-    mycircuit.add_resistor(name="R1", ext_n1="n1", ext_n2=gnd, R=600)
-=======
     mycircuit.add_resistor(name="R1", n1="n1", n2=gnd, R=600)
->>>>>>> 9cda92ee
 
     Refer to the methods help for addtional info.
 
@@ -129,16 +105,10 @@
     def __init__(self, title, filename=None):
         self.title = title
         self.filename = filename
-<<<<<<< HEAD
-        self.nodes_dict = {} # {int_node:ext_node}
-        self.internal_nodes = 0
-        self.models = {}
-=======
         self.nodes_dict = {}  # {int_node:ext_node}
         self.internal_nodes = 0
         self.models = {}
         self.gnd = '0'
->>>>>>> 9cda92ee
 
     def create_node(self, name):
         """Creates a new node, adds it to the circuit and returns it to the user
@@ -160,13 +130,8 @@
             if name == '0':
                 int_node = 0
             else:
-<<<<<<< HEAD
-                int_node = len(self.nodes_dict) + 1*(not got_ref)
-            self.nodes_dict.update({int_node:name})
-=======
                 int_node = len(self.nodes_dict) + 1 * (not got_ref)
             self.nodes_dict.update({int_node: name})
->>>>>>> 9cda92ee
         else:
             raise ValueError
         return name
@@ -194,24 +159,15 @@
         """
         got_ref = self.nodes_dict.has_key(0)
 
-<<<<<<< HEAD
-        #test: do we already have it in the dictionary?
-=======
         # test: do we already have it in the dictionary?
->>>>>>> 9cda92ee
         try:
             self.nodes_dict.values().index(ext_name)
         except ValueError:
             if ext_name == '0':
                 int_node = 0
             else:
-<<<<<<< HEAD
-                int_node = len(self.nodes_dict) + 1*(not got_ref)
-            self.nodes_dict.update({int_node:ext_name})
-=======
                 int_node = len(self.nodes_dict) + 1 * (not got_ref)
             self.nodes_dict.update({int_node: ext_name})
->>>>>>> 9cda92ee
         else:
             for (key, value) in self.nodes_dict.iteritems():
                 if value == ext_name:
@@ -306,11 +262,7 @@
 
     def has_duplicate_elem(self):
         for index1 in range(len(self)):
-<<<<<<< HEAD
-            for index2 in range(index1+1, len(self)):
-=======
             for index2 in range(index1 + 1, len(self)):
->>>>>>> 9cda92ee
                 if self[index1].part_id == self[index2].part_id:
                     return True
         return False
@@ -318,10 +270,7 @@
     def get_ground_node(self):
         "Returns the (external) reference node. AKA GND."
         return '0'
-<<<<<<< HEAD
-=======
-
->>>>>>> 9cda92ee
+
     def get_elem_by_name(self, name):
         for e in self:
             if e.part_id.lower() == name.lower():
@@ -354,11 +303,7 @@
             model_iter.name = model_label
         else:
             raise CircuitError, "Unknown model type %s" % (model_type,)
-<<<<<<< HEAD
-        self.models.update({model_label:model_iter})
-=======
         self.models.update({model_label: model_iter})
->>>>>>> 9cda92ee
         return self.models
 
     def remove_model(self, model_label):
@@ -377,33 +322,20 @@
             del self.models[model_label]
         # should print a warning here
 
-<<<<<<< HEAD
-    def add_resistor(self, name, ext_n1, ext_n2, value):
-=======
     def add_resistor(self, name, n1, n2, value):
->>>>>>> 9cda92ee
         """Adds a resistor to the circuit (also takes care that the nodes are
         added as well).
 
         Parameters:
         name (string): the resistor name (eg "R1"). The first letter is replaced by an R
-<<<<<<< HEAD
-        ext_n1, ext_n2 (string): the nodes to which the resistor is connected.
-=======
         n1, n2 (string): the nodes to which the resistor is connected.
->>>>>>> 9cda92ee
                     eg. "in" or "out_a"
         R (float): resistance (float)
 
         Returns: True
         """
-<<<<<<< HEAD
-        n1 = self.add_node(ext_n1)
-        n2 = self.add_node(ext_n2)
-=======
         n1 = self.add_node(n1)
         n2 = self.add_node(n2)
->>>>>>> 9cda92ee
 
         if value == 0:
             raise CircuitError, "ZERO-valued resistors are not allowed."
@@ -413,21 +345,13 @@
         self.append(elem)
         return True
 
-<<<<<<< HEAD
-    def add_capacitor(self, name, ext_n1, ext_n2, value, ic=None):
-=======
     def add_capacitor(self, name, n1, n2, value, ic=None):
->>>>>>> 9cda92ee
         """Adds a capacitor to the circuit (also takes care that the nodes are
         added as well).
 
         Parameters:
         name (string): the capacitor name (eg "C1"). The first letter is always C.
-<<<<<<< HEAD
-        ext_n1, ext_n2 (string): the nodes to which the element is connected.
-=======
         n1, n2 (string): the nodes to which the element is connected.
->>>>>>> 9cda92ee
                     eg. "in" or "out_a"
         C (float): capacitance (float)
         ic (float): initial condition, see simulation types for how this affects
@@ -438,13 +362,8 @@
         if value == 0:
             raise CircuitError, "ZERO-valued capacitors are not allowed."
 
-<<<<<<< HEAD
-        n1 = self.add_node(ext_n1)
-        n2 = self.add_node(ext_n2)
-=======
         n1 = self.add_node(n1)
         n2 = self.add_node(n2)
->>>>>>> 9cda92ee
 
         elem = devices.Capacitor(n1=n1, n2=n2, value=value, ic=ic)
         elem.part_id = name
@@ -452,21 +371,13 @@
         self.append(elem)
         return True
 
-<<<<<<< HEAD
-    def add_inductor(self, name, ext_n1, ext_n2, value, ic=None):
-=======
     def add_inductor(self, name, n1, n2, value, ic=None):
->>>>>>> 9cda92ee
         """Adds an inductor to the circuit (also takes care that the nodes are
         added as well).
 
         Parameters:
         name (string): the inductor name (eg "Lfilter"). The first letter is always L.
-<<<<<<< HEAD
-        ext_n1, ext_n2 (string): the nodes to which the element is connected.
-=======
         n1, n2 (string): the nodes to which the element is connected.
->>>>>>> 9cda92ee
                     eg. "in" or "out_a"
         C (float): inductance
         ic (float): initial condition, see simulation types for how this affects
@@ -475,13 +386,8 @@
         Returns: True
         """
 
-<<<<<<< HEAD
-        n1 = self.add_node(ext_n1)
-        n2 = self.add_node(ext_n2)
-=======
         n1 = self.add_node(n1)
         n2 = self.add_node(n2)
->>>>>>> 9cda92ee
 
         elem = devices.Inductor(n1=n1, n2=n2, value=value, ic=ic)
         elem.part_id = name
@@ -502,11 +408,7 @@
 
         if L1elem is None or L2elem is None:
             error_msg = "One or more coupled inductors for %s were not found: %s (found: %s), %s (found: %s)." % \
-<<<<<<< HEAD
-            (name, L1, L1elem is not None, L2, L2elem is not None)
-=======
                 (name, L1, L1elem is not None, L2, L2elem is not None)
->>>>>>> 9cda92ee
             printing.print_general_error(error_msg)
             printing.print_general_error("Quitting.")
             sys.exit(30)
@@ -520,11 +422,7 @@
 
         self.append(elem)
 
-<<<<<<< HEAD
-    def add_vsource(self, part_id, n1, n2, value, vac=0, function=None):
-=======
     def add_vsource(self, part_id, n1, n2, dc_value, ac_value=0, function=None):
->>>>>>> 9cda92ee
         """Adds a voltage source to the circuit (also takes care that the nodes
         are added as well).
 
@@ -532,13 +430,8 @@
         name (string): the volatge source name (eg "VA"). The first letter is always V.
         n1, n2 (string): the nodes to which the element is connected.
                     eg. "in" or "out_a"
-<<<<<<< HEAD
-        vdc (float): DC voltage
-        vac (float): AC voltage (optional)
-=======
         dc_value (float): DC voltage
         ac_value (float): AC voltage (optional)
->>>>>>> 9cda92ee
         function (function): optional time function. See devices.py for built-ins.
 
         Returns: True
@@ -546,12 +439,8 @@
         n1 = self.add_node(n1)
         n2 = self.add_node(n2)
 
-<<<<<<< HEAD
-        elem = devices.VSource(part_id=part_id, n1=n1, n2=n2, value=value, abs_ac=vac)
-=======
         elem = devices.VSource(
             part_id=part_id, n1=n1, n2=n2, dc_value=dc_value, ac_value=ac_value)
->>>>>>> 9cda92ee
 
         if function is not None:
             elem.is_timedependent = True
@@ -560,43 +449,25 @@
         self.append(elem)
         return True
 
-<<<<<<< HEAD
-    def add_isource(self, part_id, ext_n1, ext_n2, idc, iac=0, function=None):
-=======
     def add_isource(self, part_id, n1, n2, dc_value, ac_value=0, function=None):
->>>>>>> 9cda92ee
         """Adds a current source to the circuit (also takes care that the nodes
         are added as well).
 
         Parameters:
         name (string): the current source name (eg "IA"). The first letter is always I.
-<<<<<<< HEAD
-        ext_n1, ext_n2 (string): the nodes to which the element is connected.
-                    eg. "in" or "out_a"
-        idc (float): DC current
-        iac (float): AC current (optional)
-=======
         n1, n2 (string): the nodes to which the element is connected.
                     eg. "in" or "out_a"
         dc_value (float): DC current
         ac_value (float): AC current (optional)
->>>>>>> 9cda92ee
         function (function): optional time function. See devices.py for built-ins.
 
         Returns: True
         """
-<<<<<<< HEAD
-        n1 = self.add_node(ext_n1)
-        n2 = self.add_node(ext_n2)
-
-        elem = devices.ISource(part_id=part_id, n1=n1, n2=n2, idc=idc, abs_ac=iac)
-=======
         n1 = self.add_node(n1)
         n2 = self.add_node(n2)
 
         elem = devices.ISource(
             part_id=part_id, n1=n1, n2=n2, dc_value=dc_value, ac_value=ac_value)
->>>>>>> 9cda92ee
 
         if function is not None:
             elem.is_timedependent = True
@@ -605,21 +476,13 @@
         self.append(elem)
         return True
 
-<<<<<<< HEAD
-    def add_diode(self, part_id, ext_n1, ext_n2, model_label, models=None, Area=None, T=None, ic=None, off=False):
-=======
     def add_diode(self, part_id, n1, n2, model_label, models=None, Area=None, T=None, ic=None, off=False):
->>>>>>> 9cda92ee
         """Adds a diode to the circuit (also takes care that the nodes
         are added as well).
 
         Parameters:
         name (string): the diode name (eg "D1"). The first letter is always D.
-<<<<<<< HEAD
-        ext_n1, ext_n2 (string): the nodes to which the element is connected.
-=======
         n1, n2 (string): the nodes to which the element is connected.
->>>>>>> 9cda92ee
                     eg. "in" or "out_a"
         Area (float): Scaled device area (optional, defaults to 1.0)
         T (float): operating temperature (no temperature dependence yet)
@@ -631,16 +494,6 @@
 
         Returns: True
         """
-<<<<<<< HEAD
-        n1 = self.add_node(ext_n1)
-        n2 = self.add_node(ext_n2)
-        if models is None:
-            models = self.models
-        if not models.has_key(model_label):
-            raise ModelError, "Unknown diode model id: "+model_label
-
-        elem = diode.diode(part_id=part_id, n1=n1, n2=n2, model=models[model_label], AREA=Area, T=T, ic=ic, off=off)
-=======
         n1 = self.add_node(n1)
         n2 = self.add_node(n2)
         if models is None:
@@ -650,33 +503,21 @@
 
         elem = diode.diode(part_id=part_id, n1=n1, n2=n2, model=models[
                            model_label], AREA=Area, T=T, ic=ic, off=off)
->>>>>>> 9cda92ee
-        self.append(elem)
-
-        return True
-
-<<<<<<< HEAD
-    def add_mos(self, part_id, ext_nd, ext_ng, ext_ns, ext_nb, w, l, model_label, models=None, m=None, n=None):
-=======
+        self.append(elem)
+
+        return True
+
     def add_mos(self, part_id, nd, ng, ns, nb, w, l, model_label, models=None, m=None, n=None):
->>>>>>> 9cda92ee
         """Adds a mosfet to the circuit (also takes care that the nodes
         are added as well).
 
         Parameters:
 
         name (string): the mos name (eg "M1"). The first letter is always M.
-<<<<<<< HEAD
-        ext_nd (string): drain node
-        ext_ng (string): gate node
-        ext_ns (string): source node
-        ext_nb (string): bulk node
-=======
         nd (string): drain node
         ng (string): gate node
         ns (string): source node
         nb (string): bulk node
->>>>>>> 9cda92ee
         w (float): gate width
         l (float): gate length
         model_label (string): model identifier
@@ -691,27 +532,6 @@
         if n is None:
             n = 1
 
-<<<<<<< HEAD
-        nd = self.add_node(ext_nd)
-        ng = self.add_node(ext_ng)
-        ns = self.add_node(ext_ns)
-        nb = self.add_node(ext_nb)
-
-        if models is None:
-            models = self.models
-        
-        if not models.has_key(model_label):
-            raise ModelError, "Unknown model id: "+model_label
-        
-        if isinstance(models[model_label], ekv.ekv_mos_model):
-            elem = ekv.ekv_device(part_id, nd, ng, ns, nb, w, l, models[model_label], m, n)
-        
-        elif isinstance(models[model_label], mosq.mosq_mos_model):
-            elem =  mosq.mosq_device(part_id, nd, ng, ns, nb, w, l, models[model_label], m, n)
-        
-        else:
-            raise Exception, "Unknown model type for "+model_label
-=======
         nd = self.add_node(nd)
         ng = self.add_node(ng)
         ns = self.add_node(ns)
@@ -733,31 +553,20 @@
 
         else:
             raise Exception, "Unknown model type for " + model_label
->>>>>>> 9cda92ee
-
-        self.append(elem)
-
-        return True
-
-<<<<<<< HEAD
-    def add_vcvs(self, part_id, ext_n1, ext_n2, ext_sn1, ext_sn2, value):
-=======
+
+        self.append(elem)
+
+        return True
+
     def add_vcvs(self, part_id, n1, n2, sn1, sn2, value):
->>>>>>> 9cda92ee
         """Adds a voltage-controlled voltage source (vcvs) to the circuit
         (also takes care that its nodes are added as well).
 
         Parameters:
         name (string): the vcvs name (eg "E1"). The first letter is always E.
-<<<<<<< HEAD
-        ext_n1, ext_n2 (string): the output port nodes, where the output voltage is
-                     forced. Eg. "outp", "outm" or "out_a", "out_b".
-        ext_sn1, ext_sn2 (string): the input port nodes, where the input voltage is
-=======
         n1, n2 (string): the output port nodes, where the output voltage is
                      forced. Eg. "outp", "outm" or "out_a", "out_b".
         sn1, sn2 (string): the input port nodes, where the input voltage is
->>>>>>> 9cda92ee
                      read. Eg. "inp", "inm" or "in_a", "in_b".
                 alpha (float): The proportionality factor between input and output voltages:
                 V(outp) - V(outn) = alpha * (V(inp) - V(inn))
@@ -765,14 +574,6 @@
         Returns: True
         """
 
-<<<<<<< HEAD
-        n1 = self.add_node(ext_n1)
-        n2 = self.add_node(ext_n2)
-        sn1 = self.add_node(ext_sn1)
-        sn2 = self.add_node(ext_sn2)
-
-        elem = devices.EVSource(part_id=part_id, n1=n1, n2=n2, sn1=sn1, sn2=sn2, value=value)
-=======
         n1 = self.add_node(n1)
         n2 = self.add_node(n2)
         sn1 = self.add_node(sn1)
@@ -780,35 +581,22 @@
 
         elem = devices.EVSource(
             part_id=part_id, n1=n1, n2=n2, sn1=sn1, sn2=sn2, value=value)
->>>>>>> 9cda92ee
-
-        self.append(elem)
-
-        return True
-
-<<<<<<< HEAD
-    def add_vccs(self, part_id, ext_n1, ext_n2, ext_sn1, ext_sn2, value):
-=======
+
+        self.append(elem)
+
+        return True
+
     def add_vccs(self, part_id, n1, n2, sn1, sn2, value):
->>>>>>> 9cda92ee
         """Adds a voltage-controlled current source (vccs) to the circuit
         (also takes care that its nodes are added as well).
 
         Parameters:
         name (string): the vccs name (eg "G1"). The first letter is always G.
-<<<<<<< HEAD
-        ext_n1, ext_n2 (string): the output port nodes, where the output current is
-                     forced. Eg. "outp", "outm" or "out_a", "out_b".
-                     The usual convention is used: a positive current
-                     flows into ext_n1 and out of ext_n2.
-        ext_sn1, ext_sn2 (string): the input port nodes, where the input voltage is
-=======
         n1, n2 (string): the output port nodes, where the output current is
                      forced. Eg. "outp", "outm" or "out_a", "out_b".
                      The usual convention is used: a positive current
                      flows into n1 and out of n2.
         sn1, sn2 (string): the input port nodes, where the input voltage is
->>>>>>> 9cda92ee
                        read. Eg. "inp", "inm" or "in_a", "in_b".
                 alpha (float): The proportionality factor between input and output voltages:
                 I[G1] = alpha * (V(inp) - V(inn))
@@ -816,14 +604,6 @@
         Returns: True
         """
 
-<<<<<<< HEAD
-        n1 = self.add_node(ext_n1)
-        n2 = self.add_node(ext_n2)
-        sn1 = self.add_node(ext_sn1)
-        sn2 = self.add_node(ext_sn2)
-
-        elem = devices.GISource(part_id=part_id, n1=n1, n2=n2, sn1=sn1, sn2=sn2, value=value)
-=======
         n1 = self.add_node(n1)
         n2 = self.add_node(n2)
         sn1 = self.add_node(sn1)
@@ -831,16 +611,11 @@
 
         elem = devices.GISource(
             part_id=part_id, n1=n1, n2=n2, sn1=sn1, sn2=sn2, value=value)
->>>>>>> 9cda92ee
-
-        self.append(elem)
-        return True
-
-<<<<<<< HEAD
-    def add_switch(self, name, ext_n1, ext_n2, ext_sn1, ext_sn2, ic, model_label, models=None):
-=======
+
+        self.append(elem)
+        return True
+
     def add_switch(self, name, n1, n2, sn1, sn2, ic, model_label, models=None):
->>>>>>> 9cda92ee
         """Adds a voltage-controlled or current-controlled switch to the circuit
         (also takes care that its nodes are added as well).
 
@@ -856,15 +631,9 @@
         Parameters:
         name (string): the switch name (eg "S1" - voltage-controlled - or 'W1' -
                        current-controlled). The first letter is always S or W.
-<<<<<<< HEAD
-        ext_n1, ext_n2 (string): the output port nodes, where the switch is connected.
-                     Eg. "outp", "outm" or "out_a", "out_b".
-        ext_sn1, ext_sn2 (string): the input port nodes, where the input voltage is
-=======
         n1, n2 (string): the output port nodes, where the switch is connected.
                      Eg. "outp", "outm" or "out_a", "out_b".
         sn1, sn2 (string): the input port nodes, where the input voltage is
->>>>>>> 9cda92ee
                        read. Eg. "inp", "inm" or "in_a", "in_b".
         ic (boolean): the initial conditions for transient simulation. Not currently
                       implemented!
@@ -876,31 +645,18 @@
         Returns: True
         """
 
-<<<<<<< HEAD
-        n1 = self.add_node(ext_n1)
-        n2 = self.add_node(ext_n2)
-        sn1 = self.add_node(ext_sn1)
-        sn2 = self.add_node(ext_sn2)
-=======
         n1 = self.add_node(n1)
         n2 = self.add_node(n2)
         sn1 = self.add_node(sn1)
         sn2 = self.add_node(sn2)
->>>>>>> 9cda92ee
 
         if models is None:
             models = self.models
         if not models.has_key(model_label):
-<<<<<<< HEAD
-            raise ModelError, "Unknown switch model id: "+model_label
-
-        elem = switch.switch_device(part_id=part_id, n1=n1, n2=n2, sn1=sn1, sn2=sn2, model=models[model_label])
-=======
             raise ModelError, "Unknown switch model id: " + model_label
 
         elem = switch.switch_device(
             part_id=part_id, n1=n1, n2=n2, sn1=sn1, sn2=sn2, model=models[model_label])
->>>>>>> 9cda92ee
         self.append(elem)
         return True
 
@@ -918,34 +674,21 @@
         else:
             fp, pathname, description = imp.find_module(module_name)
             module = imp.load_module(module_name, fp, pathname, description)
-<<<<<<< HEAD
-            circuit.user_defined_modules_dict.update({module_name:module})
-=======
             circuit.user_defined_modules_dict.update({module_name: module})
->>>>>>> 9cda92ee
 
         elem_class = getattr(module, label)
 
         param_dict.update({"convert_units": convert_units})
         param_dict.update({"circuit_node": self.add_node})
 
-<<<<<<< HEAD
-
-=======
->>>>>>> 9cda92ee
         elem = elem_class(**param_dict)
         elem.part_id = "y%s" % name[1:]
 
         if hasattr(elem, "check"):
             selfcheck_result, error_msg = elem.check()
             if not selfcheck_result:
-<<<<<<< HEAD
-                raise NetlistParseError, "module: " + module_name + " elem type: "+ elem_type_name+" error: "+\
-                error_msg
-=======
                 raise NetlistParseError, "module: " + module_name + " elem type: " + elem_type_name + " error: " +\
                     error_msg
->>>>>>> 9cda92ee
 
         self.append(elem)
         return True
@@ -978,11 +721,7 @@
         for n in nodes:
             for e in self:
                 if hasattr(elem, n1) and e.n1 == n or\
-<<<<<<< HEAD
-                hasattr(elem, n2) and e.n2 == n:
-=======
                         hasattr(elem, n2) and e.n2 == n:
->>>>>>> 9cda92ee
                     remove_list.remove(n)
                     break
                 if elem.is_nonlinear:
@@ -1015,17 +754,11 @@
                     vde_index += 1
 
         if not found:
-<<<<<<< HEAD
-            printing.print_warning("find_vde_index(): element %s was not found. This is a bug."%(id_wdescr,))
-        else:
-            printing.print_info_line(("%s found at index %d" % (id_wdescr, vde_index), 6), verbose)
-=======
             printing.print_warning(
                 "find_vde_index(): element %s was not found. This is a bug." % (id_wdescr,))
         else:
             printing.print_info_line(
                 ("%s found at index %d" % (id_wdescr, vde_index), 6), verbose)
->>>>>>> 9cda92ee
         return vde_index
 
     def find_vde(self, index):
@@ -1064,61 +797,36 @@
     False otherwise.
     """
     if isinstance(elem, devices.VSource) or isinstance(elem, devices.EVSource) or \
-<<<<<<< HEAD
-    isinstance(elem, devices.HVSource) or isinstance(elem, devices.Inductor) \
-    or (hasattr(elem, "is_voltage_defined") and elem.is_voltage_defined):
+        isinstance(elem, devices.HVSource) or isinstance(elem, devices.Inductor) \
+            or (hasattr(elem, "is_voltage_defined") and elem.is_voltage_defined):
         return True
     else:
         return False
 
+
 class NodeNotFoundError(Exception):
+
     """Circuit Node exception."""
     pass
 
+
 class CircuitError(Exception):
+
     """General circuit assembly exception."""
     pass
 
+
 class ModelError(Exception):
+
     """Model not found exception."""
     pass
 
+
 class subckt:
+
     """This class holds the necessary information about a circuit.
     An instance of this class is returned by:
 
-=======
-        isinstance(elem, devices.HVSource) or isinstance(elem, devices.Inductor) \
-            or (hasattr(elem, "is_voltage_defined") and elem.is_voltage_defined):
-        return True
-    else:
-        return False
-
-
-class NodeNotFoundError(Exception):
-
-    """Circuit Node exception."""
-    pass
-
-
-class CircuitError(Exception):
-
-    """General circuit assembly exception."""
-    pass
-
-
-class ModelError(Exception):
-
-    """Model not found exception."""
-    pass
-
-
-class subckt:
-
-    """This class holds the necessary information about a circuit.
-    An instance of this class is returned by:
-
->>>>>>> 9cda92ee
       netlist_parser.parse_sub_declaration(subckt_lines)
 
 
@@ -1126,25 +834,15 @@
     name = ""
     connected_nodes_list = []
     code = []
-<<<<<<< HEAD
 
     def __init__(self, name, code, connected_nodes_list):
         self.name = name
         self.connected_nodes_list = connected_nodes_list
         self.code = code
 
+
 class circuit_wrapper:
-=======
-
-    def __init__(self, name, code, connected_nodes_list):
-        self.name = name
-        self.connected_nodes_list = connected_nodes_list
-        self.code = code
-
-
-class circuit_wrapper:
-
->>>>>>> 9cda92ee
+
     """Within a subcircuit, the nodes name are fictious.
     The nodes of the subcircuit that are connected to the
     nodes of the circuit have to be renamed to them, the
@@ -1161,12 +859,8 @@
         self.prefix = subckt_label + "-" + subckt_name + "-"
         self.subckt_node_filter_dict = {}
         self.subckt_node_filter_dict.update(connection_nodes_dict)
-<<<<<<< HEAD
-        self.subckt_node_filter_dict.update({'0':'0'})
-=======
         self.subckt_node_filter_dict.update({'0': '0'})
 
->>>>>>> 9cda92ee
     def add_node(self, ext_name):
         """We want to perform the following conversions:
         connected node in the subcircuit -> node in the upper circuit
@@ -1176,11 +870,7 @@
         And then call circ.add_node()
         """
         if not self.subckt_node_filter_dict.has_key(ext_name):
-<<<<<<< HEAD
-            self.subckt_node_filter_dict.update({ext_name:self.prefix+ext_name})
-=======
             self.subckt_node_filter_dict.update(
                 {ext_name: self.prefix + ext_name})
->>>>>>> 9cda92ee
         int_node = self.circ.add_node(self.subckt_node_filter_dict[ext_name])
         return int_node