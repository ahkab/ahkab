--- conflicted
+++ resolved
@@ -20,11 +20,7 @@
 """This module provides the get_dc_guess() method.
 """
 
-<<<<<<< HEAD
-__version__ = "0.08"
-=======
 __version__ = "0.091"
->>>>>>> 9cda92ee
 
 import sys
 import numpy
@@ -37,17 +33,6 @@
     """This method tries to build a DC guess, according to what the
     elements suggest.
     A element can suggest its guess through the elem.dc_guess field.
-<<<<<<< HEAD
-    
-    verbose: verbosity level (from 0 silent to 5 debug)
-    
-    Returns: the dc_guess (matrix) or None
-    """
-    if verbose: 
-        sys.stdout.write("Calculating guess: ")
-        sys.stdout.flush()
-    
-=======
 
     verbose: verbosity level (from 0 silent to 5 debug)
 
@@ -57,18 +42,12 @@
         sys.stdout.write("Calculating guess: ")
         sys.stdout.flush()
 
->>>>>>> 9cda92ee
     # A DC guess has meaning only if the circuit has NL elements
     if not circ.is_nonlinear():
         if verbose:
             print "skipped. (linear circuit)"
         return None
-<<<<<<< HEAD
-    
-    
-=======
-
->>>>>>> 9cda92ee
+
     if verbose > 3:
         print ""
 
@@ -76,19 +55,11 @@
     M = numpy.mat(numpy.zeros((1, nv)))
     T = numpy.mat(numpy.zeros((1, 1)))
     index = 0
-<<<<<<< HEAD
-    v_eq = 0 # number of current equations
-    one_element_with_dc_guess_found = False
-
-    for elem in circ:
-        # In the meanwhile, check how many current equations are 
-=======
     v_eq = 0  # number of current equations
     one_element_with_dc_guess_found = False
 
     for elem in circ:
         # In the meanwhile, check how many current equations are
->>>>>>> 9cda92ee
         # required to solve the circuit
         if circuit.is_elem_voltage_defined(elem):
             v_eq = v_eq + 1
@@ -102,15 +73,10 @@
                     if n1 == n2:
                         continue
                     if index:
-<<<<<<< HEAD
-                        M = utilities.expand_matrix(M, add_a_row=True, add_a_col=False)
-                        T = utilities.expand_matrix(T, add_a_row=True, add_a_col=False)
-=======
                         M = utilities.expand_matrix(
                             M, add_a_row=True, add_a_col=False)
                         T = utilities.expand_matrix(
                             T, add_a_row=True, add_a_col=False)
->>>>>>> 9cda92ee
                     M[index, n1] = +1
                     M[index, n2] = -1
                     T[index] = elem.dc_guess[port_index]
@@ -120,76 +86,42 @@
                 if elem.n1 == elem.n2:
                     continue
                 if index:
-<<<<<<< HEAD
-                    M = utilities.expand_matrix(M, add_a_row=True, add_a_col=False)
-                    T = utilities.expand_matrix(T, add_a_row=True, add_a_col=False)
-=======
                     M = utilities.expand_matrix(
                         M, add_a_row=True, add_a_col=False)
                     T = utilities.expand_matrix(
                         T, add_a_row=True, add_a_col=False)
->>>>>>> 9cda92ee
                 M[index, elem.n1] = +1
                 M[index, elem.n2] = -1
                 T[index] = elem.dc_guess[0]
                 index = index + 1
-<<<<<<< HEAD
-    
-=======
-
->>>>>>> 9cda92ee
+
     if verbose == 5:
         print "DBG: get_dc_guess(): M and T, no reduction"
         print M
         print T
-<<<<<<< HEAD
-    M = utilities.remove_row_and_col(M, rrow=10*M.shape[0], rcol=0)
-    
-=======
     M = utilities.remove_row_and_col(M, rrow=10 * M.shape[0], rcol=0)
 
->>>>>>> 9cda92ee
     if not one_element_with_dc_guess_found:
         if verbose == 5:
             print "DBG: get_dc_guess(): no element has a dc_guess"
         elif verbose <= 3:
             print "skipped."
         return None
-<<<<<<< HEAD
-    
-    # We wish to find the linearly dependent lines of the M matrix.
-    # The matrix is made by +1, -1, 0 elements. 
-=======
 
     # We wish to find the linearly dependent lines of the M matrix.
     # The matrix is made by +1, -1, 0 elements.
->>>>>>> 9cda92ee
     # Hence, if two lines are linearly dependent, one of these equations
     # has to be satisfied: (L1, L2 are two lines)
     # L1 + L2 = 0 (vector)
     # L2 - L1 = 0 (vector)
     # This is tricky, because I wish to remove lines of the matrix while
     # browsing it.
-<<<<<<< HEAD
-    # We browse the matrix by line from bottom up and compare each line 
-    # with the upper lines. If a linearly dep. line is found, we remove 
-=======
     # We browse the matrix by line from bottom up and compare each line
     # with the upper lines. If a linearly dep. line is found, we remove
->>>>>>> 9cda92ee
     # the current line.
     # Then break from the loop, get the next line (bottom up), which is
     # the same we were considering before; compare with the upper lines..
     # Not optimal, but it works.
-<<<<<<< HEAD
-    for i in range(M.shape[0]-1, -1, -1):
-        for j in range(i-1, -1, -1):
-            #print i, j, M[i, :], M[j, :]
-            dummy1 = M[i, :] - M[j, :]
-            dummy2 = M[i, :] + M[j, :]
-            if not dummy1.any() or not dummy2.any():
-                #print "REM:", M[i, :]
-=======
     for i in range(M.shape[0] - 1, -1, -1):
         for j in range(i - 1, -1, -1):
             # print i, j, M[i, :], M[j, :]
@@ -197,7 +129,6 @@
             dummy2 = M[i, :] + M[j, :]
             if not dummy1.any() or not dummy2.any():
                 # print "REM:", M[i, :]
->>>>>>> 9cda92ee
                 M = utilities.remove_row(M, rrow=i)
                 T = utilities.remove_row(T, rrow=i)
                 break
@@ -205,29 +136,17 @@
         print "DBG: get_dc_guess(): M and T, after removing LD lines"
         print M
         print T
-<<<<<<< HEAD
-            
-=======
-
->>>>>>> 9cda92ee
+
     # Remove empty columns:
     # If a column is empty, we have no guess regarding the corresponding
     # node. It makes the matrix singular. -> Remove the col & remember
     # that we are _not_ calculating a guess for it.
     removed_index = []
-<<<<<<< HEAD
-    for i in range(M.shape[1]-1, -1, -1):
-        if not M[:, i].any():
-            M = utilities.remove_row_and_col(M, rrow=M.shape[0], rcol=i)
-            removed_index.append(i)
-    
-=======
     for i in range(M.shape[1] - 1, -1, -1):
         if not M[:, i].any():
             M = utilities.remove_row_and_col(M, rrow=M.shape[0], rcol=i)
             removed_index.append(i)
 
->>>>>>> 9cda92ee
     if verbose > 3:
         print "DBG: get_dc_guess(): M and T, after removing empty columns."
         print M
@@ -236,69 +155,30 @@
     # Now, we have a set of equations to be solved.
     # There are three cases:
     # 1. The M matrix has a different number of rows and columns.
-<<<<<<< HEAD
-    #    We use the Moore-Penrose matrix inverse to get 
-=======
     #    We use the Moore-Penrose matrix inverse to get
->>>>>>> 9cda92ee
     #    the shortest length least squares solution to the problem
     #          M*x + T = 0
     # 2. The matrix is square.
     #    It seems that if the circuit is not pathological,
     #    we are likely to find a solution (the matrix has det != 0).
     #    I'm not sure about this though.
-<<<<<<< HEAD
-    
-    if M.shape[0] != M.shape[1]:
-        Rp = numpy.mat(numpy.linalg.pinv(M)) * T
-    else: # case M.shape[0] == M.shape[1], use normal
-=======
 
     if M.shape[0] != M.shape[1]:
         Rp = numpy.mat(numpy.linalg.pinv(M)) * T
     else:  # case M.shape[0] == M.shape[1], use normal
->>>>>>> 9cda92ee
         if numpy.linalg.det(M) != 0:
             try:
                 Rp = numpy.linalg.inv(M) * T
             except numpy.linalg.linalg.LinAlgError:
                 eig = numpy.linalg.eig(M)[0]
-<<<<<<< HEAD
-                cond = abs(eig).max()/abs(eig).min()
-                if verbose:
-                    print "cond=" +str(cond)+". No guess."
-=======
                 cond = abs(eig).max() / abs(eig).min()
                 if verbose:
                     print "cond=" + str(cond) + ". No guess."
->>>>>>> 9cda92ee
                 return None
         else:
             if verbose:
                 print "Guess matrix is singular. No guess."
             return None
-<<<<<<< HEAD
-            
-
-    # Now we want to:
-    # 1. Add voltages for the nodes for which we have no clue to guess.
-    # 2. Append to each vector of guesses the values for currents in 
-    #    voltage defined elem.
-    # Both them are set to 0
-    for index in removed_index:
-        Rp = numpy.concatenate(( \
-        numpy.concatenate((Rp[:index, 0], \
-        numpy.mat(numpy.zeros((1, 1)))), axis=0), \
-        Rp[index:, 0]), axis=0)
-    # add the 0s for the currents due to the voltage defined 
-    # elements (we have no guess for those...)
-    if v_eq > 0:
-        Rp = numpy.concatenate((Rp, numpy.mat(numpy.zeros((v_eq, 1)))), axis=0)
-    
-    if verbose == 5:
-        print circ.nodes_dict
-    
-=======
 
     # Now we want to:
     # 1. Add voltages for the nodes for which we have no clue to guess.
@@ -318,15 +198,10 @@
     if verbose == 5:
         print circ.nodes_dict
 
->>>>>>> 9cda92ee
     if verbose and verbose < 4:
         print "done."
     if verbose > 3:
         print "Guess:"
         print Rp
-<<<<<<< HEAD
-    
-=======
-
->>>>>>> 9cda92ee
+
     return Rp