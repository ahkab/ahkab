# -*- coding: iso-8859-1 -*-
# mosq.py
# Implementation of the square-law MOS transistor model
# Copyright 2012 Giuseppe Venturini
#
# This file is part of the ahkab simulator.
#
# Ahkab is free software: you can redistribute it and/or modify
# it under the terms of the GNU General Public License as published by
# the Free Software Foundation, version 2 of the License.
#
# Ahkab is distributed in the hope that it will be useful,
# but WITHOUT ANY WARRANTY; without even the implied warranty of
# MERCHANTABILITY or FITNESS FOR A PARTICULAR PURPOSE.  See the
# GNU General Public License for more details.
#
# You should have received a copy of the GNU General Public License v2
# along with ahkab.  If not, see <http://www.gnu.org/licenses/>.

"""
This module defines two classes:
 mosq_device
 mosq_model

This MOS Model follows the Square Law Mos Model:
[Vds > 0 in the following, transistor type: N]
1. No subthreshold conduction.
   Vgs < Vt
   Id = 0
2. Ohmic region of operation
   Vgs > Vt
   Vgd > Vt
   Id = k w/l ((vgs-vt)vds - vds^2/2)
3. Saturation region of operation
   Vgs > Vt
   Vgs < Vt
   Id = 1/2 k w/l (vgs-vt)^2 * (1 + lambd*(vds-vgs+vt))

"""

<<<<<<< HEAD
__version__ = "0.08"

import constants, options, utilities, printing
import math 
=======
__version__ = "0.091"

import constants
import options
import utilities
import printing
import math
>>>>>>> 9cda92ee


# DEFAULT VALUES FOR 500n CH LENGTH
COX_DEFAULT = .7e-3
VTO_DEFAULT = .5
GAMMA_DEFAULT = 1.0
PHI_DEFAULT = .7
KP_DEFAULT = 50e-6
LAMBDA_DEFAULT = .5
AVT_DEFAULT = 7.1e-3 * 1e-6
AKP_DEFAULT = 1.8e-2 * 1e-6

TCV_DEFAULT = 1e-3
BEX_DEFAULT = -1.5

ISMALL_GUESS_MIN = 1e-10


class mosq_device:
<<<<<<< HEAD
=======

>>>>>>> 9cda92ee
    def __init__(self, nd, ng, ns, nb, W, L, model, M=1, N=1, part_id='M'):
        """Quadratic Law MOSFET device
        Parameters:
            nd: drain node
            ng: gate node
            ns: source node
            nb: bulk node
            L: element width [m]
            W: element length [m]
            M: multiplier (n. of shunt devices)
            N: series mult. (n. of series devices)
            model: pass an instance of mosq_mos_model
<<<<<<< HEAD
        
        Selected methods:
        - get_output_ports() -> (nd, ns)
        - get_drive_ports() -> (nd, nb), (ng, nb), (ns, nb)
          
=======

        Selected methods:
        - get_output_ports() -> (nd, ns)
        - get_drive_ports() -> (nd, nb), (ng, nb), (ns, nb)

>>>>>>> 9cda92ee

        """
        self.ng = ng
        self.nb = nb
        self.n1 = nd
        self.n2 = ns
<<<<<<< HEAD
        self.ports = ((self.n1, self.n2), (self.ng, self.n2), (self.nb, self.n2))
        class dev_class: pass # empty class to hold device parameters
        self.device = dev_class()
        self.device.L = float(L) #channel length -
        self.device.W = float(W) #channel width -
        self.device.M = int(M) #parallel multiple device number
        self.device.N = int(N) #series multiple device number
=======
        self.ports = ((self.n1, self.n2), (
            self.ng, self.n2), (self.nb, self.n2))

        class dev_class:
            pass  # empty class to hold device parameters
        self.device = dev_class()
        self.device.L = float(L)  # channel length -
        self.device.W = float(W)  # channel width -
        self.device.M = int(M)  # parallel multiple device number
        self.device.N = int(N)  # series multiple device number
>>>>>>> 9cda92ee
        self.device.mckey = None
        self.mosq_model = model
        self.mc_enabled = False
        self.opdict = {}
<<<<<<< HEAD
        self.opdict.update({'state':(float('nan'), float('nan'), float('nan'))})
        self.part_id=part_id
        self.is_nonlinear = True
        self.is_symbolic = True
        self.dc_guess = [self.mosq_model.VTO*(0.4)*self.mosq_model.NPMOS, self.mosq_model.VTO*(1.1)*self.mosq_model.NPMOS, 0]

        devcheck, reason =  self.mosq_model._device_check(self.device)
        if not devcheck:
            raise Exception, reason + " out of boundaries."     
    
=======
        self.opdict.update(
            {'state': (float('nan'), float('nan'), float('nan'))})
        self.part_id = part_id
        self.is_nonlinear = True
        self.is_symbolic = True
        self.dc_guess = [self.mosq_model.VTO * (
            0.4) * self.mosq_model.NPMOS, self.mosq_model.VTO * (1.1) * self.mosq_model.NPMOS, 0]

        devcheck, reason = self.mosq_model._device_check(self.device)
        if not devcheck:
            raise Exception, reason + " out of boundaries."

>>>>>>> 9cda92ee
    def get_drive_ports(self, op):
        """Returns a tuple of tuples of ports nodes, as:
        (port0, port1, port2...)
        Where each port is in the form:
        port0 = (nplus, nminus)
        """
<<<<<<< HEAD
        return self.ports #d,g,b

    def get_output_ports(self):
        return ((self.n1, self.n2),)
    
    def __str__(self):
        mos_type = self._get_mos_type()
        rep = " " + self.mosq_model.name + " w="+ str(self.device.W) + " l=" + \
        str(self.device.L) + " M="+ str(self.device.M) + " N=" + \
        str(self.device.N)
=======
        return self.ports  # d,g,b

    def get_output_ports(self):
        return ((self.n1, self.n2),)

    def __str__(self):
        mos_type = self._get_mos_type()
        rep = " " + self.mosq_model.name + " w=" + str(self.device.W) + " l=" + \
            str(self.device.L) + " M=" + str(self.device.M) + " N=" + \
            str(self.device.N)
>>>>>>> 9cda92ee

        return rep

    def _get_mos_type(self):
        """Returns N or P (capitalized)
        """
        mtype = 'N' if self.mosq_model.NPMOS == 1 else 'P'
        return mtype

    def i(self, op_index, ports_v, time=0):
<<<<<<< HEAD
        """Returns the current flowing in the element with the voltages 
        applied as specified in the ports_v vector.
        
        ports_v: [voltage_across_port0, voltage_across_port1, ...]
        time: the simulation time at which the evaluation is performed. 
              It has no effect here. Set it to None during DC analysis.
        
        """
        #print ports_v
        ret = self.mosq_model.get_ids(self.device, ports_v, self.opdict)
        
=======
        """Returns the current flowing in the element with the voltages
        applied as specified in the ports_v vector.

        ports_v: [voltage_across_port0, voltage_across_port1, ...]
        time: the simulation time at which the evaluation is performed.
              It has no effect here. Set it to None during DC analysis.

        """
        # print ports_v
        ret = self.mosq_model.get_ids(self.device, ports_v, self.opdict)

>>>>>>> 9cda92ee
        return ret

    def update_status_dictionary(self, ports_v):
        if self.opdict is None:
            self.opdict = {}
        if not (self.opdict['state'] == ports_v[0] and self.opdict.has_key('gmd')) or \
            not (self.opdict['state'] == ports_v[0] and self.opdict.has_key('gm')) or \
            not (self.opdict['state'] == ports_v[0] and self.opdict.has_key('gmb')) or \
<<<<<<< HEAD
            not (self.opdict['state'] == ports_v[0] and self.opdict.has_key('Ids')):

            self.opdict['state'] == ports_v[0]      
=======
                not (self.opdict['state'] == ports_v[0] and self.opdict.has_key('Ids')):

            self.opdict['state'] == ports_v[0]
>>>>>>> 9cda92ee
            self.opdict['gmd'] = self.g(0, ports_v[0], 0)
            self.opdict['gm'] = self.g(0, ports_v[0], 1)
            self.opdict['gmb'] = self.g(0, ports_v[0], 2)
            self.opdict['Ids'] = self.i(0, ports_v[0])
<<<<<<< HEAD
        
=======

>>>>>>> 9cda92ee
    def print_op_info(self, ports_v):
        arr = self.get_op_info(ports_v)
        print arr,

    def get_op_info(self, ports_v):
        """Operating point info, for design/verification. """
        self.update_status_dictionary(ports_v)
        sat_status = "SATURATION" if self.opdict['SAT'] else "LINEAR"
<<<<<<< HEAD
        if not self.opdict["ON"]: 
=======
        if not self.opdict["ON"]:
>>>>>>> 9cda92ee
            status = "OFF"
        else:
            status = "ON"

<<<<<<< HEAD
        arr = [[self.part_id+" ch", status, "", "", sat_status, "", "", "", "", "",""],]
        arr.append(["beta", "[A/V^2]:", self.opdict['beta'], "Weff", "[m]:", str(self.opdict['W'])+" ("+str(self.device.W)+")", "L", "[m]:", str(self.opdict['L'])+ " ("+str(self.device.L)+")", "M/N:", "", str(self.device.M)+"/"+str(self.device.N)])
        arr.append(["Vds", "[V]:", float(ports_v[0][0]), "Vgs", "[V]:", float(ports_v[0][1]), "Vbs", "[V]:", float(ports_v[0][2]),  "", "", ""])
        arr.append([ "VTH", "[V]:", self.opdict['VTH'], "VOD", "[V]:", self.opdict['VOD'], "", "","", "VA", "[V]:", str(self.opdict['Ids']/self.opdict['gmd'])])
        arr.append(["Ids", "[A]:", self.opdict['Ids'], "", "", "", "", "", "", "", "", '']) 
        arr.append(["gm", "[S]:", self.opdict['gm'], "gmb", "[S]:", self.opdict['gmb'], "ro", "[Ohm]:", 1/self.opdict['gmd'], "", "", ""])

        return printing.table_setup(arr)

    
=======
        arr = [
            [self.part_id + " ch", status, "", "", sat_status, "", "", "", "", "", ""], ]
        arr.append(
            ["beta", "[A/V^2]:", self.opdict['beta'], "Weff", "[m]:", str(self.opdict['W']) + " (" + str(self.device.W) + ")",
             "L", "[m]:", str(self.opdict['L']) + " (" + str(self.device.L) + ")", "M/N:", "", str(self.device.M) + "/" + str(self.device.N)])
        arr.append(["Vds", "[V]:", float(ports_v[0][0]), "Vgs", "[V]:", float(
            ports_v[0][1]), "Vbs", "[V]:", float(ports_v[0][2]),  "", "", ""])
        arr.append(["VTH", "[V]:", self.opdict['VTH'], "VOD", "[V]:", self.opdict[
                   'VOD'], "", "", "", "VA", "[V]:", str(self.opdict['Ids'] / self.opdict['gmd'])])
        arr.append(
            ["Ids", "[A]:", self.opdict['Ids'], "", "", "", "", "", "", "", "", ''])
        arr.append(["gm", "[S]:", self.opdict['gm'], "gmb", "[S]:",
                   self.opdict['gmb'], "ro", "[Ohm]:", 1 / self.opdict['gmd'], "", "", ""])

        return printing.table_setup(arr)

>>>>>>> 9cda92ee
    def g(self, op_index, ports_v, port_index, time=0):
        """Returns the differential (trans)conductance rs the port specified by port_index
        when the element has the voltages specified in ports_v across its ports,
        at (simulation) time.
<<<<<<< HEAD
        
=======

>>>>>>> 9cda92ee
        ports_v: a list in the form: [voltage_across_port0, voltage_across_port1, ...]
        port_index: an integer, 0 <= port_index < len(self.get_ports())
        time: the simulation time at which the evaluation is performed. Set it to
        None during DC analysis.
        """
<<<<<<< HEAD
        
        assert op_index == 0 
        assert port_index < 3
        
=======

        assert op_index == 0
        assert port_index < 3

>>>>>>> 9cda92ee
        if port_index == 0:
            g = self.mosq_model.get_gmd(self.device, ports_v, self.opdict)
        elif port_index == 1:
            g = self.mosq_model.get_gm(self.device, ports_v, self.opdict)
        if port_index == 2:
            g = self.mosq_model.get_gmb(self.device, ports_v, self.opdict)

        if op_index == 0 and g == 0:
            if port_index == 2:
                sign = -1
            else:
                sign = +1
<<<<<<< HEAD
            g = sign*options.gmin*2

        #print type(g), g

        if op_index == 0 and port_index == 0:
            self.opdict.update({'gmd':g})
        elif op_index == 0 and port_index == 1:
            self.opdict.update({'gm':g})
        elif op_index == 0 and port_index == 2:
            self.opdict.update({'gmb':g})
=======
            g = sign * options.gmin * 2

        # print type(g), g

        if op_index == 0 and port_index == 0:
            self.opdict.update({'gmd': g})
        elif op_index == 0 and port_index == 1:
            self.opdict.update({'gm': g})
        elif op_index == 0 and port_index == 2:
            self.opdict.update({'gmb': g})
>>>>>>> 9cda92ee

        return g

    def get_value_function(self, identifier):
        def get_value(self):
            return self.opdict[identifier]
        return get_value

    def get_mc_requirements(self):
        return True, 2
<<<<<<< HEAD
=======

>>>>>>> 9cda92ee
    def setup_mc(self, status, mckey):
        self.mc_enabled = status
        if self.mc_enabled:
            self.device.mckey = mckey
        else:
            self.device.mckey = None

<<<<<<< HEAD
class scaling_holder: pass # will hold the scaling factors

class mosq_mos_model:
    def __init__(self, name=None, TYPE='n', TNOM=None, COX=None, \
    GAMMA=None, NSUB=None, PHI=None, VTO=None, KP=None, \
    LAMBDA=None, AKP=None, AVT=None,\
    TOX=None, VFB=None, U0=None, TCV=None, BEX=None):
        
=======

class scaling_holder:
    pass  # will hold the scaling factors


class mosq_mos_model:

    def __init__(self, name=None, TYPE='n', TNOM=None, COX=None,
                 GAMMA=None, NSUB=None, PHI=None, VTO=None, KP=None,
                 LAMBDA=None, AKP=None, AVT=None,
                 TOX=None, VFB=None, U0=None, TCV=None, BEX=None):

>>>>>>> 9cda92ee
        self.scaling = scaling_holder()

        self.name = "model_mosq0" if name is None else name
        Vth = constants.Vth()
<<<<<<< HEAD
        self.TNOM = float(TNOM) if TNOM is not None else constants.Tref 
        #print "TYPE IS:" + TYPE        
        self.NPMOS = 1 if TYPE == 'n' else -1

        # optional parameters (no defaults) 
        self.TOX = float(TOX) if TOX is not None else None
        self.NSUB = float(NSUB)  if NSUB is not None else None
        self.VFB = self.NPMOS*float(VFB) if VFB is not None else None
        self.U0 = float(U0) if U0 is not None else None

        # crucial parameters
        if COX is not None: 
            self.COX = float(COX)
        elif TOX is not None:
            self.COX = constants.si.eox/TOX
        else:
            self.COX = COX_DEFAULT
    
        if GAMMA is not None:
            self.GAMMA = float(GAMMA)
        elif NSUB is not None:
            self.GAMMA = math.sqrt(2*constants.e*constants.si.esi*NSUB*10**6/self.COX)
=======
        self.TNOM = float(TNOM) if TNOM is not None else constants.Tref
        # print "TYPE IS:" + TYPE
        self.NPMOS = 1 if TYPE == 'n' else -1

        # optional parameters (no defaults)
        self.TOX = float(TOX) if TOX is not None else None
        self.NSUB = float(NSUB) if NSUB is not None else None
        self.VFB = self.NPMOS * float(VFB) if VFB is not None else None
        self.U0 = float(U0) if U0 is not None else None

        # crucial parameters
        if COX is not None:
            self.COX = float(COX)
        elif TOX is not None:
            self.COX = constants.si.eox / TOX
        else:
            self.COX = COX_DEFAULT

        if GAMMA is not None:
            self.GAMMA = float(GAMMA)
        elif NSUB is not None:
            self.GAMMA = math.sqrt(
                2 * constants.e * constants.si.esi * NSUB * 10 ** 6 / self.COX)
>>>>>>> 9cda92ee
        else:
            self.GAMMA = GAMMA_DEFAULT
        if PHI is not None:
            self.PHI = float(PHI)
        elif NSUB is not None:
<<<<<<< HEAD
            self.PHI = 2*constants.Vth(self.TNOM)*math.log(NSUB*10**6/constants.si.ni(self.TNOM))
        else:
            self.PHI = PHI_DEFAULT
        if VTO is not None:
            self.VTO = self.NPMOS*float(VTO)
            if self.VTO < 0:
                print "(W): model %s has internal negative VTO (%f V)." % (self.name, self.VTO)
        elif VFB is not None:
            self.VTO = VFB + PHI + GAMMA*PHI #inv here??
        else:
            self.VTO = self.NPMOS*VTO_DEFAULT
=======
            self.PHI = 2 * constants.Vth(self.TNOM) * math.log(
                NSUB * 10 ** 6 / constants.si.ni(self.TNOM))
        else:
            self.PHI = PHI_DEFAULT
        if VTO is not None:
            self.VTO = self.NPMOS * float(VTO)
            if self.VTO < 0:
                print "(W): model %s has internal negative VTO (%f V)." % (self.name, self.VTO)
        elif VFB is not None:
            self.VTO = VFB + PHI + GAMMA * PHI  # inv here??
        else:
            self.VTO = self.NPMOS * VTO_DEFAULT
>>>>>>> 9cda92ee

        if KP is not None:
            self.KP = float(KP)
        elif U0 is not None:
<<<<<<< HEAD
            self.KP = (U0*10**-4)*self.COX
=======
            self.KP = (U0 * 10 ** -4) * self.COX
>>>>>>> 9cda92ee
        else:
            self.KP = KP_DEFAULT

        self.LAMBDA = LAMBDA if LAMBDA is not None else LAMBDA_DEFAULT
        # Intrinsic model temperature parameters
<<<<<<< HEAD
        self.TCV = self.NPMOS*float(TCV) if TCV is not None else self.NPMOS*TCV_DEFAULT
        self.BEX = float(BEX) if BEX is not None else BEX_DEFAULT
    
=======
        self.TCV = self.NPMOS * \
            float(TCV) if TCV is not None else self.NPMOS * TCV_DEFAULT
        self.BEX = float(BEX) if BEX is not None else BEX_DEFAULT

>>>>>>> 9cda92ee
        # Monte carlo
        self.AVT = AVT if AVT is not None else AVT_DEFAULT
        self.AKP = AKP if AKP is not None else AKP_DEFAULT

        self.set_device_temperature(constants.T)

        sc, sc_reason = self._self_check()
        if not sc:
            raise Exception, sc_reason + " out of range"

    def set_device_temperature(self, T):
        """Change the temperature of the device. VTO, KP and PHI get updated.
<<<<<<< HEAD
        """     
        self.TEMP = T
        self.VTO = self.VTO - self.TCV*(T-self.TNOM)
        self.KP = self.KP*(T/self.TNOM)**self.BEX
        self.PHI = self.PHI * T/self.TNOM + 3*constants.Vth(self.TNOM)*math.log(T/self.TNOM) \
               - constants.si.Eg(self.TNOM)*T/self.TNOM + constants.si.Eg(T)
=======
        """
        self.TEMP = T
        self.VTO = self.VTO - self.TCV * (T - self.TNOM)
        self.KP = self.KP * (T / self.TNOM) ** self.BEX
        self.PHI = self.PHI * T / self.TNOM + 3 * constants.Vth(self.TNOM) * math.log(T / self.TNOM) \
            - constants.si.Eg(
                self.TNOM) * T / self.TNOM + constants.si.Eg(T)
>>>>>>> 9cda92ee

    def get_device_temperature(self):
        """Returns the temperature of the device - in K.
        """
        return self.TEMP

    def print_model(self):
<<<<<<< HEAD
        """All the internal parameters of the model get printed out, 
        for visual inspection. Notice some can be set to None 
=======
        """All the internal parameters of the model get printed out,
        for visual inspection. Notice some can be set to None
>>>>>>> 9cda92ee
        (ie not available) if they were not provided in the netlist
        or some not provided are calculated from the others.
        """
        arr = []
        TYPE = 'N' if self.NPMOS == 1 else "P"
<<<<<<< HEAD
        arr.append([self.name, "", "", TYPE+" MOS", "SQUARE MODEL", "", "", "", "",  "", "", ""])
        arr.append(["KP", "[A/V^2]", self.KP, "VTO", "[V]:", self.VTO, "TOX", "[m]", self.TOX, "COX", "[F/m^2]:", self.COX])
        arr.append(["PHI", "[V]:", self.PHI, "GAMMA", "sqrt(V)", self.GAMMA, "NSUB", "[cm^-3]", self.NSUB,  "VFB", "[V]:", self.VFB])
        arr.append(["U0", "[cm^2/(V*s)]:", self.U0, "TCV", "[V/K]", self.TCV, "BEX", "", self.BEX,  "", "", ""])
=======
        arr.append(
            [self.name, "", "", TYPE + " MOS", "SQUARE MODEL", "", "", "", "",  "", "", ""])
        arr.append(["KP", "[A/V^2]", self.KP, "VTO", "[V]:", self.VTO,
                   "TOX", "[m]", self.TOX, "COX", "[F/m^2]:", self.COX])
        arr.append(["PHI", "[V]:", self.PHI, "GAMMA", "sqrt(V)", self.GAMMA,
                   "NSUB", "[cm^-3]", self.NSUB,  "VFB", "[V]:", self.VFB])
        arr.append(
            ["U0", "[cm^2/(V*s)]:", self.U0, "TCV", "[V/K]", self.TCV, "BEX", "", self.BEX,  "", "", ""])
>>>>>>> 9cda92ee
        printing.table_print(arr)

    def get_voltages(self, vds, vgs, vbs):
        """Performs the D <-> S swap if needed.
<<<<<<< HEAD
        Returns: 
=======
        Returns:
>>>>>>> 9cda92ee
        (VDS, VGS, VBS) after the swap
        CS, an integer which equals to:
            +1 if no swap was necessary,
            -1 if VD and VS have been swapped.
        """
        # vd / vs swap
        vds = float(vds)
        vgs = float(vgs)
        vbs = float(vbs)
<<<<<<< HEAD
        vds = vds*self.NPMOS
        vgs = vgs*self.NPMOS
        vbs = vbs*self.NPMOS
=======
        vds = vds * self.NPMOS
        vgs = vgs * self.NPMOS
        vbs = vbs * self.NPMOS
>>>>>>> 9cda92ee
        if vds < 0:
            vds_new = -vds
            vgs_new = vgs - vds
            vbs_new = vbs - vds
            cs = -1
        else:
            vds_new = vds
            vgs_new = vgs
            vbs_new = vbs
            cs = +1
<<<<<<< HEAD
        #print ((float(vds_new), float(vgs_new), float(vbs_new)), cs)
=======
        # print ((float(vds_new), float(vgs_new), float(vbs_new)), cs)
>>>>>>> 9cda92ee
        return ((float(vds_new), float(vgs_new), float(vbs_new)), cs)

    def get_svt_skp(self, device, debug=False):
        if device.mckey and debug:
            print "Monte carlo enabled. key:", device.mckey
        if device.mckey:
<<<<<<< HEAD
            svt = device.mckey[0] * self.AVT / math.sqrt(2*device.W*device.L)
            skp = device.mckey[1] * self.AKP / math.sqrt(2*device.W*device.L)
=======
            svt = device.mckey[0] * self.AVT / math.sqrt(
                2 * device.W * device.L)
            skp = device.mckey[1] * self.AKP / math.sqrt(
                2 * device.W * device.L)
>>>>>>> 9cda92ee
        else:
            svt, skp = 0, 0
        return svt, skp

    def get_ids(self, device, (vds, vgs, vbs), opdict=None, debug=False):
        """Returns:
            IDS, the drain-to-source current (de-normalized),
            qs, the (scaled) charge at the source,
            qr, the (scaled) charge at the drain.
        """
<<<<<<< HEAD
        if debug: 
            print "=== Current for vds:", vds, "vgs:", vgs, "vbs:", vbs
        
        (vds, vgs, vbs), CS_FACTOR = self.get_voltages(vds, vgs, vbs)

        # monte carlo support       
=======
        if debug:
            print "=== Current for vds:", vds, "vgs:", vgs, "vbs:", vbs

        (vds, vgs, vbs), CS_FACTOR = self.get_voltages(vds, vgs, vbs)

        # monte carlo support
>>>>>>> 9cda92ee
        svt, skp = self.get_svt_skp(device, debug=debug)

        if debug:
            print "PHI:", self.PHI, "vbs:", vbs
<<<<<<< HEAD
        
        VT = self.VTO + svt + self.GAMMA*(math.sqrt(-vbs+2*self.PHI) - math.sqrt(2*self.PHI))
        if vgs < VT:
            ids = options.iea*(vgs/VT+vds/VT)/100 
        else:
            if vds < vgs - VT:
                ids = (skp+1)*self.KP*device.W/device.L*((vgs-VT)*vds - .5*vds**2)
            else:
                ids = (skp+1)*.5*self.KP*device.W/device.L*(vgs-VT)**2*(1+self.LAMBDA*(vds-vgs+VT))

        Ids =  CS_FACTOR * self.NPMOS* device.M/device.N * ids

        vds_real = vds if CS_FACTOR == 1 else -vds
        vgs_real = vgs if CS_FACTOR == 1 else vgs-vds
        vbs_real = vbs if CS_FACTOR == 1 else vbs-vds

        opdict.update({'state':(vds_real*self.NPMOS, vgs_real*self.NPMOS, vbs_real*self.NPMOS)})
        opdict.update({'Ids':Ids, "W":device.W, "L":device.L, "ON":1*(vgs>=VT)})
        opdict.update({'beta':.5*self.KP*device.W/device.L})
        opdict.update({'VTH':VT, "VOD":self.NPMOS*(vgs-VT), 'SAT':vds>vgs-VT})


        return Ids 

        if debug:
           print "vd:", vd, "vg:",VG/self.scaling.Ut, "vs:", vs, "vds:", vd-vs
           print "v_ifn:", v_ifn, "v_irn:",v_irn
           print "ifn:", ifn, "irn:",irn
           print "ip_abs_err:", ip_abs_err
           print "Vth:", self.scaling.Ut
           print "nv", nv, "Is", self.scaling.Is
           print "Weff:", device.W, "Leff:", Leff
           print "NPMOS:", self.NPMOS, "CS_FACTOR", CS_FACTOR


        
=======

        VT = self.VTO + svt + self.GAMMA * \
            (math.sqrt(-vbs + 2 * self.PHI) - math.sqrt(2 * self.PHI))
        if vgs < VT:
            ids = options.iea * (vgs / VT + vds / VT) / 100
        else:
            if vds < vgs - VT:
                ids = (skp + 1) * self.KP * device.W / \
                    device.L * ((vgs - VT) * vds - .5 * vds ** 2)
            else:
                ids = (skp + 1) * .5 * self.KP * device.W / device.L * (
                    vgs - VT) ** 2 * (1 + self.LAMBDA * (vds - vgs + VT))

        Ids = CS_FACTOR * self.NPMOS * device.M / device.N * ids

        vds_real = vds if CS_FACTOR == 1 else -vds
        vgs_real = vgs if CS_FACTOR == 1 else vgs - vds
        vbs_real = vbs if CS_FACTOR == 1 else vbs - vds

        opdict.update(
            {'state': (vds_real * self.NPMOS, vgs_real * self.NPMOS, vbs_real * self.NPMOS)})
        opdict.update(
            {'Ids': Ids, "W": device.W, "L": device.L, "ON": 1 * (vgs >= VT)})
        opdict.update({'beta': .5 * self.KP * device.W / device.L})
        opdict.update(
            {'VTH': VT, "VOD": self.NPMOS * (vgs - VT), 'SAT': vds > vgs - VT})

        return Ids

        if debug:
            print "vd:", vd, "vg:", VG / self.scaling.Ut, "vs:", vs, "vds:", vd - vs
            print "v_ifn:", v_ifn, "v_irn:", v_irn
            print "ifn:", ifn, "irn:", irn
            print "ip_abs_err:", ip_abs_err
            print "Vth:", self.scaling.Ut
            print "nv", nv, "Is", self.scaling.Is
            print "Weff:", device.W, "Leff:", Leff
            print "NPMOS:", self.NPMOS, "CS_FACTOR", CS_FACTOR

>>>>>>> 9cda92ee
    def get_gmb(self, device, (vds, vgs, vbs), opdict=None, debug=False):
        """Returns the source-bulk transconductance or d(IDS)/d(VS-VB)."""
        svt, skp = self.get_svt_skp(device, debug=False)
        (vds, vgs, vbs), CS_FACTOR = self.get_voltages(vds, vgs, vbs)
<<<<<<< HEAD
        VT = self.VTO + svt + self.GAMMA*(math.sqrt(-vbs+2*self.PHI) - math.sqrt(2*self.PHI))
        if CS_FACTOR < 0:
            return CS_FACTOR*self.NPMOS*self.get_gmb(device, (vds*self.NPMOS, vgs*self.NPMOS, vbs*self.NPMOS), opdict, debug)
        if vgs < VT:
            gmb = 0 
        else:
            if vds < vgs - VT:
                gmb = self.KP*self.GAMMA*vds*device.W/(2*device.L*(2*self.PHI - vbs)**(1.0/2))
            else:
                gmb = -0.25*self.KP*self.GAMMA*self.LAMBDA*device.W*\
                (-self.GAMMA*(-2**(1.0/2)*self.PHI**(1.0/2) + (2*self.PHI - vbs)**(1.0/2)) + vgs - self.VTO)**2/(device.L*(2*self.PHI - vbs)**(1.0/2)) \
                + 0.5*self.KP*self.GAMMA*device.W*(self.LAMBDA*(self.GAMMA*(-2**(1.0/2)*self.PHI**(1.0/2) + (2*self.PHI - vbs)**(1.0/2)) + vds - vgs + self.VTO) + 1.0)*\
                (-self.GAMMA*(-2**(1.0/2)*self.PHI**(1.0/2) + (2*self.PHI - vbs)**(1.0/2)) + vgs - self.VTO)/(device.L*(2*self.PHI - vbs)**(1.0/2))
        gmb = self.NPMOS * (1+skp) * gmb * device.M/device.N
=======
        VT = self.VTO + svt + self.GAMMA * \
            (math.sqrt(-vbs + 2 * self.PHI) - math.sqrt(2 * self.PHI))
        if CS_FACTOR < 0:
            return CS_FACTOR * self.NPMOS * self.get_gmb(device, (vds * self.NPMOS, vgs * self.NPMOS, vbs * self.NPMOS), opdict, debug)
        if vgs < VT:
            gmb = 0
        else:
            if vds < vgs - VT:
                gmb = self.KP * self.GAMMA * vds * device.W / \
                    (2 * device.L * (2 * self.PHI - vbs) ** (1.0 / 2))
            else:
                gmb = -0.25 * self.KP * self.GAMMA * self.LAMBDA * device.W *\
                    (-self.GAMMA * (-2 ** (1.0 / 2) * self.PHI ** (1.0 / 2) + (2 * self.PHI - vbs) ** (1.0 / 2)) + vgs - self.VTO) ** 2 / (device.L * (2 * self.PHI - vbs) ** (1.0 / 2)) \
                    + 0.5 * self.KP * self.GAMMA * device.W * (self.LAMBDA * (self.GAMMA * (-2 ** (1.0 / 2) * self.PHI ** (1.0 / 2) + (2 * self.PHI - vbs) ** (1.0 / 2)) + vds - vgs + self.VTO) + 1.0) *\
                    (-self.GAMMA * (-2 ** (1.0 / 2) * self.PHI ** (1.0 / 2) + (2 * self.PHI - vbs) ** (1.0 / 2))
                     + vgs - self.VTO) / (device.L * (2 * self.PHI - vbs) ** (1.0 / 2))
        gmb = self.NPMOS * (1 + skp) * gmb * device.M / device.N
>>>>>>> 9cda92ee
        return gmb

    def get_gmd(self, device, (vds, vgs, vbs), opdict=None, debug=False):
        """Returns the drain-bulk transconductance or d(IDS)/d(VD-VB)."""
        svt, skp = self.get_svt_skp(device, debug=False)
        (vds, vgs, vbs), CS_FACTOR = self.get_voltages(vds, vgs, vbs)
<<<<<<< HEAD
        VT = self.VTO + svt + self.GAMMA*(math.sqrt(-vbs+2*self.PHI) - math.sqrt(2*self.PHI))
        if vgs < VT:
            gmd = options.iea/VT/100 
        else:
            if vds < vgs - VT:
                gmd = self.KP*device.W/device.L*(-self.GAMMA*(-2**(1.0/2)*self.PHI**(1.0/2) + (2*self.PHI - vbs)**(1.0/2)) - 1.0*vds + vgs - self.VTO)
            else:
                gmd = 0.5*self.KP*self.LAMBDA*device.W/device.L*(-self.GAMMA*(-2**(1.0/2)*self.PHI**(1.0/2) + (2*self.PHI - vbs)**(1.0/2)) + vgs - self.VTO)**2
        gmd = (1+skp) * gmd * device.M/device.N
=======
        VT = self.VTO + svt + self.GAMMA * \
            (math.sqrt(-vbs + 2 * self.PHI) - math.sqrt(2 * self.PHI))
        if vgs < VT:
            gmd = options.iea / VT / 100
        else:
            if vds < vgs - VT:
                gmd = self.KP * device.W / device.L * \
                    (-self.GAMMA * (-2 ** (1.0 / 2) * self.PHI ** (1.0 / 2) + (2 * self.PHI - vbs) ** (1.0 / 2))
                     - 1.0 * vds + vgs - self.VTO)
            else:
                gmd = 0.5 * self.KP * self.LAMBDA * device.W / device.L * \
                    (-self.GAMMA * (-2 ** (1.0 / 2) * self.PHI ** (1.0 / 2) + (
                        2 * self.PHI - vbs) ** (1.0 / 2)) + vgs - self.VTO) ** 2
        gmd = (1 + skp) * gmd * device.M / device.N
>>>>>>> 9cda92ee
        return gmd

    def get_gm(self, device, (vds, vgs, vbs), opdict=None, debug=False):
        """Returns the gate-bulk transconductance or d(IDS)/d(VG-VB)."""
        svt, skp = self.get_svt_skp(device, debug=False)
        (vds, vgs, vbs), CS_FACTOR = self.get_voltages(vds, vgs, vbs)
        if CS_FACTOR < 0:
<<<<<<< HEAD
            return self.get_gm(device, (vds*self.NPMOS, vgs*self.NPMOS, vbs*self.NPMOS), opdict, debug)
        VT = self.VTO + svt + self.GAMMA*(math.sqrt(-vbs+2*self.PHI) - math.sqrt(2*self.PHI))
        if vgs < VT:
            gm = options.iea/VT/100 
        else:
            if vds < vgs - VT:
                gm =  self.KP*device.W/device.L*vds
            else:
                gm = -0.5*self.KP*self.LAMBDA*device.W/device.L*(-self.GAMMA*(-2**(1.0/2)*self.PHI**(1.0/2) + (2*self.PHI - vbs)**(1.0/2)) + vgs - self.VTO)**2 \
                     + 0.5*self.KP*device.W/device.L*(self.LAMBDA*(self.GAMMA*(-2**(1.0/2)*self.PHI**(1.0/2) + (2*self.PHI - vbs)**(1.0/2)) + vds - vgs + self.VTO) + 1.0)*\
                    (-2*self.GAMMA*(-2**(1.0/2)*self.PHI**(1.0/2) + (2*self.PHI - vbs)**(1.0/2)) + 2*vgs - 2*self.VTO)
        gm = CS_FACTOR * self.NPMOS * (1+skp) * gm * device.M/device.N
=======
            return self.get_gm(device, (vds * self.NPMOS, vgs * self.NPMOS, vbs * self.NPMOS), opdict, debug)
        VT = self.VTO + svt + self.GAMMA * \
            (math.sqrt(-vbs + 2 * self.PHI) - math.sqrt(2 * self.PHI))
        if vgs < VT:
            gm = options.iea / VT / 100
        else:
            if vds < vgs - VT:
                gm = self.KP * device.W / device.L * vds
            else:
                gm = -0.5 * self.KP * self.LAMBDA * device.W / device.L * (-self.GAMMA * (-2 ** (1.0 / 2) * self.PHI ** (1.0 / 2) + (2 * self.PHI - vbs) ** (1.0 / 2)) + vgs - self.VTO) ** 2 \
                    + 0.5 * self.KP * device.W / device.L * (self.LAMBDA * (self.GAMMA * (-2 ** (1.0 / 2) * self.PHI ** (1.0 / 2) + (2 * self.PHI - vbs) ** (1.0 / 2)) + vds - vgs + self.VTO) + 1.0) *\
                    (-2 * self.GAMMA * (-2 ** (1.0 / 2) * self.PHI ** (1.0 / 2) + (
                        2 * self.PHI - vbs) ** (1.0 / 2)) + 2 * vgs - 2 * self.VTO)
        gm = CS_FACTOR * self.NPMOS * (1 + skp) * gm * device.M / device.N
>>>>>>> 9cda92ee
        return gm

    def _self_check(self):
        """Performs sanity check on the model parameters."""
        ret = True, ""
        if self.NSUB is not None and self.NSUB < 0:
<<<<<<< HEAD
            ret = (False, "NSUB "+str(self.NSUB))
        elif self.U0 is not None and not self.U0 > 0:
            ret = (False, "UO "+str(self.U0))
        elif not self.GAMMA > 0:             
            ret = (False, "GAMMA "+str(self.GAMMA))
        elif not self.PHI > 0.1:             
            ret = (False, "PHI "+str(self.PHI))
        elif self.AVT and self.AVT < 0:
            ret = (False, "AVT "+str(self.AVT))
        elif self.AKP and self.AKP < 0:
            ret = (False, "AKP "+str(self.AKP))
=======
            ret = (False, "NSUB " + str(self.NSUB))
        elif self.U0 is not None and not self.U0 > 0:
            ret = (False, "UO " + str(self.U0))
        elif not self.GAMMA > 0:
            ret = (False, "GAMMA " + str(self.GAMMA))
        elif not self.PHI > 0.1:
            ret = (False, "PHI " + str(self.PHI))
        elif self.AVT and self.AVT < 0:
            ret = (False, "AVT " + str(self.AVT))
        elif self.AKP and self.AKP < 0:
            ret = (False, "AKP " + str(self.AKP))
>>>>>>> 9cda92ee
        return ret

    def _device_check(self, adev):
        """Performs sanity check on the device parameters."""
        if not adev.L > 0:
            ret = (False, "L")
        elif not adev.W > 0:
            ret = (False, "W")
        elif not adev.N > 0:
            ret = (False, "N")
        elif not adev.M > 0:
            ret = (False, "M")
        else:
            ret = (True, "")
        return ret
<<<<<<< HEAD
        
=======

>>>>>>> 9cda92ee
if __name__ == '__main__':
    # Tests
    import matplotlib.pyplot as plt
    import numpy

    m = mosq_mos_model(TYPE='p', KP=50e-6, VTO=.4)
<<<<<<< HEAD
    ma = mosq_device(1, 2, 3, 4, W=10e-6,L=1e-6, model=m)

    # OP test
    vds = numpy.arange(0, 100)/100.0*5-2.5
    vgs = -.55
    vbs = 2
    #ma.print_op_info(((vds, vgs, vbs),))
    #m.print_model()
    i= []
    g=[]
    for X in vds:
        i+=[ma.i(0, (X,  vgs, vbs))]
=======
    ma = mosq_device(1, 2, 3, 4, W=10e-6, L=1e-6, model=m)
    ma.part_id = "M1"

    # OP test
    vds = numpy.arange(0, 100) / 100.0 * 5 - 2.5
    vgs = -.55
    vbs = 2
    # ma.print_op_info(((vds, vgs, vbs),))
    # m.print_model()
    i = []
    g = []
    for X in vds:
        i += [ma.i(0, (X,  vgs, vbs))]
>>>>>>> 9cda92ee
        g += [ma.g(0, (X, vgs, vbs), 0)]
    plt.figure()
    plt.plot(vds, i)
    plt.hold(True)
    plt.plot(vds, g)
<<<<<<< HEAD
    gart = (numpy.array(i[1:]) - numpy.array(i[:-1]))/(vds[1]-vds[0])
=======
    gart = (numpy.array(i[1:]) - numpy.array(i[:-1])) / (vds[1] - vds[0])
>>>>>>> 9cda92ee
    plt.plot(vds[1:], gart)
    plt.show()<|MERGE_RESOLUTION|>--- conflicted
+++ resolved
@@ -38,12 +38,6 @@
 
 """
 
-<<<<<<< HEAD
-__version__ = "0.08"
-
-import constants, options, utilities, printing
-import math 
-=======
 __version__ = "0.091"
 
 import constants
@@ -51,7 +45,6 @@
 import utilities
 import printing
 import math
->>>>>>> 9cda92ee
 
 
 # DEFAULT VALUES FOR 500n CH LENGTH
@@ -71,10 +64,7 @@
 
 
 class mosq_device:
-<<<<<<< HEAD
-=======
-
->>>>>>> 9cda92ee
+
     def __init__(self, nd, ng, ns, nb, W, L, model, M=1, N=1, part_id='M'):
         """Quadratic Law MOSFET device
         Parameters:
@@ -87,34 +77,17 @@
             M: multiplier (n. of shunt devices)
             N: series mult. (n. of series devices)
             model: pass an instance of mosq_mos_model
-<<<<<<< HEAD
-        
+
         Selected methods:
         - get_output_ports() -> (nd, ns)
         - get_drive_ports() -> (nd, nb), (ng, nb), (ns, nb)
-          
-=======
-
-        Selected methods:
-        - get_output_ports() -> (nd, ns)
-        - get_drive_ports() -> (nd, nb), (ng, nb), (ns, nb)
-
->>>>>>> 9cda92ee
+
 
         """
         self.ng = ng
         self.nb = nb
         self.n1 = nd
         self.n2 = ns
-<<<<<<< HEAD
-        self.ports = ((self.n1, self.n2), (self.ng, self.n2), (self.nb, self.n2))
-        class dev_class: pass # empty class to hold device parameters
-        self.device = dev_class()
-        self.device.L = float(L) #channel length -
-        self.device.W = float(W) #channel width -
-        self.device.M = int(M) #parallel multiple device number
-        self.device.N = int(N) #series multiple device number
-=======
         self.ports = ((self.n1, self.n2), (
             self.ng, self.n2), (self.nb, self.n2))
 
@@ -125,23 +98,10 @@
         self.device.W = float(W)  # channel width -
         self.device.M = int(M)  # parallel multiple device number
         self.device.N = int(N)  # series multiple device number
->>>>>>> 9cda92ee
         self.device.mckey = None
         self.mosq_model = model
         self.mc_enabled = False
         self.opdict = {}
-<<<<<<< HEAD
-        self.opdict.update({'state':(float('nan'), float('nan'), float('nan'))})
-        self.part_id=part_id
-        self.is_nonlinear = True
-        self.is_symbolic = True
-        self.dc_guess = [self.mosq_model.VTO*(0.4)*self.mosq_model.NPMOS, self.mosq_model.VTO*(1.1)*self.mosq_model.NPMOS, 0]
-
-        devcheck, reason =  self.mosq_model._device_check(self.device)
-        if not devcheck:
-            raise Exception, reason + " out of boundaries."     
-    
-=======
         self.opdict.update(
             {'state': (float('nan'), float('nan'), float('nan'))})
         self.part_id = part_id
@@ -154,25 +114,12 @@
         if not devcheck:
             raise Exception, reason + " out of boundaries."
 
->>>>>>> 9cda92ee
     def get_drive_ports(self, op):
         """Returns a tuple of tuples of ports nodes, as:
         (port0, port1, port2...)
         Where each port is in the form:
         port0 = (nplus, nminus)
         """
-<<<<<<< HEAD
-        return self.ports #d,g,b
-
-    def get_output_ports(self):
-        return ((self.n1, self.n2),)
-    
-    def __str__(self):
-        mos_type = self._get_mos_type()
-        rep = " " + self.mosq_model.name + " w="+ str(self.device.W) + " l=" + \
-        str(self.device.L) + " M="+ str(self.device.M) + " N=" + \
-        str(self.device.N)
-=======
         return self.ports  # d,g,b
 
     def get_output_ports(self):
@@ -183,7 +130,6 @@
         rep = " " + self.mosq_model.name + " w=" + str(self.device.W) + " l=" + \
             str(self.device.L) + " M=" + str(self.device.M) + " N=" + \
             str(self.device.N)
->>>>>>> 9cda92ee
 
         return rep
 
@@ -194,19 +140,6 @@
         return mtype
 
     def i(self, op_index, ports_v, time=0):
-<<<<<<< HEAD
-        """Returns the current flowing in the element with the voltages 
-        applied as specified in the ports_v vector.
-        
-        ports_v: [voltage_across_port0, voltage_across_port1, ...]
-        time: the simulation time at which the evaluation is performed. 
-              It has no effect here. Set it to None during DC analysis.
-        
-        """
-        #print ports_v
-        ret = self.mosq_model.get_ids(self.device, ports_v, self.opdict)
-        
-=======
         """Returns the current flowing in the element with the voltages
         applied as specified in the ports_v vector.
 
@@ -218,7 +151,6 @@
         # print ports_v
         ret = self.mosq_model.get_ids(self.device, ports_v, self.opdict)
 
->>>>>>> 9cda92ee
         return ret
 
     def update_status_dictionary(self, ports_v):
@@ -227,24 +159,14 @@
         if not (self.opdict['state'] == ports_v[0] and self.opdict.has_key('gmd')) or \
             not (self.opdict['state'] == ports_v[0] and self.opdict.has_key('gm')) or \
             not (self.opdict['state'] == ports_v[0] and self.opdict.has_key('gmb')) or \
-<<<<<<< HEAD
-            not (self.opdict['state'] == ports_v[0] and self.opdict.has_key('Ids')):
-
-            self.opdict['state'] == ports_v[0]      
-=======
                 not (self.opdict['state'] == ports_v[0] and self.opdict.has_key('Ids')):
 
             self.opdict['state'] == ports_v[0]
->>>>>>> 9cda92ee
             self.opdict['gmd'] = self.g(0, ports_v[0], 0)
             self.opdict['gm'] = self.g(0, ports_v[0], 1)
             self.opdict['gmb'] = self.g(0, ports_v[0], 2)
             self.opdict['Ids'] = self.i(0, ports_v[0])
-<<<<<<< HEAD
-        
-=======
-
->>>>>>> 9cda92ee
+
     def print_op_info(self, ports_v):
         arr = self.get_op_info(ports_v)
         print arr,
@@ -253,27 +175,11 @@
         """Operating point info, for design/verification. """
         self.update_status_dictionary(ports_v)
         sat_status = "SATURATION" if self.opdict['SAT'] else "LINEAR"
-<<<<<<< HEAD
-        if not self.opdict["ON"]: 
-=======
         if not self.opdict["ON"]:
->>>>>>> 9cda92ee
             status = "OFF"
         else:
             status = "ON"
 
-<<<<<<< HEAD
-        arr = [[self.part_id+" ch", status, "", "", sat_status, "", "", "", "", "",""],]
-        arr.append(["beta", "[A/V^2]:", self.opdict['beta'], "Weff", "[m]:", str(self.opdict['W'])+" ("+str(self.device.W)+")", "L", "[m]:", str(self.opdict['L'])+ " ("+str(self.device.L)+")", "M/N:", "", str(self.device.M)+"/"+str(self.device.N)])
-        arr.append(["Vds", "[V]:", float(ports_v[0][0]), "Vgs", "[V]:", float(ports_v[0][1]), "Vbs", "[V]:", float(ports_v[0][2]),  "", "", ""])
-        arr.append([ "VTH", "[V]:", self.opdict['VTH'], "VOD", "[V]:", self.opdict['VOD'], "", "","", "VA", "[V]:", str(self.opdict['Ids']/self.opdict['gmd'])])
-        arr.append(["Ids", "[A]:", self.opdict['Ids'], "", "", "", "", "", "", "", "", '']) 
-        arr.append(["gm", "[S]:", self.opdict['gm'], "gmb", "[S]:", self.opdict['gmb'], "ro", "[Ohm]:", 1/self.opdict['gmd'], "", "", ""])
-
-        return printing.table_setup(arr)
-
-    
-=======
         arr = [
             [self.part_id + " ch", status, "", "", sat_status, "", "", "", "", "", ""], ]
         arr.append(
@@ -290,32 +196,20 @@
 
         return printing.table_setup(arr)
 
->>>>>>> 9cda92ee
     def g(self, op_index, ports_v, port_index, time=0):
         """Returns the differential (trans)conductance rs the port specified by port_index
         when the element has the voltages specified in ports_v across its ports,
         at (simulation) time.
-<<<<<<< HEAD
-        
-=======
-
->>>>>>> 9cda92ee
+
         ports_v: a list in the form: [voltage_across_port0, voltage_across_port1, ...]
         port_index: an integer, 0 <= port_index < len(self.get_ports())
         time: the simulation time at which the evaluation is performed. Set it to
         None during DC analysis.
         """
-<<<<<<< HEAD
-        
-        assert op_index == 0 
-        assert port_index < 3
-        
-=======
 
         assert op_index == 0
         assert port_index < 3
 
->>>>>>> 9cda92ee
         if port_index == 0:
             g = self.mosq_model.get_gmd(self.device, ports_v, self.opdict)
         elif port_index == 1:
@@ -328,18 +222,6 @@
                 sign = -1
             else:
                 sign = +1
-<<<<<<< HEAD
-            g = sign*options.gmin*2
-
-        #print type(g), g
-
-        if op_index == 0 and port_index == 0:
-            self.opdict.update({'gmd':g})
-        elif op_index == 0 and port_index == 1:
-            self.opdict.update({'gm':g})
-        elif op_index == 0 and port_index == 2:
-            self.opdict.update({'gmb':g})
-=======
             g = sign * options.gmin * 2
 
         # print type(g), g
@@ -350,7 +232,6 @@
             self.opdict.update({'gm': g})
         elif op_index == 0 and port_index == 2:
             self.opdict.update({'gmb': g})
->>>>>>> 9cda92ee
 
         return g
 
@@ -361,10 +242,7 @@
 
     def get_mc_requirements(self):
         return True, 2
-<<<<<<< HEAD
-=======
-
->>>>>>> 9cda92ee
+
     def setup_mc(self, status, mckey):
         self.mc_enabled = status
         if self.mc_enabled:
@@ -372,16 +250,6 @@
         else:
             self.device.mckey = None
 
-<<<<<<< HEAD
-class scaling_holder: pass # will hold the scaling factors
-
-class mosq_mos_model:
-    def __init__(self, name=None, TYPE='n', TNOM=None, COX=None, \
-    GAMMA=None, NSUB=None, PHI=None, VTO=None, KP=None, \
-    LAMBDA=None, AKP=None, AVT=None,\
-    TOX=None, VFB=None, U0=None, TCV=None, BEX=None):
-        
-=======
 
 class scaling_holder:
     pass  # will hold the scaling factors
@@ -394,35 +262,10 @@
                  LAMBDA=None, AKP=None, AVT=None,
                  TOX=None, VFB=None, U0=None, TCV=None, BEX=None):
 
->>>>>>> 9cda92ee
         self.scaling = scaling_holder()
 
         self.name = "model_mosq0" if name is None else name
         Vth = constants.Vth()
-<<<<<<< HEAD
-        self.TNOM = float(TNOM) if TNOM is not None else constants.Tref 
-        #print "TYPE IS:" + TYPE        
-        self.NPMOS = 1 if TYPE == 'n' else -1
-
-        # optional parameters (no defaults) 
-        self.TOX = float(TOX) if TOX is not None else None
-        self.NSUB = float(NSUB)  if NSUB is not None else None
-        self.VFB = self.NPMOS*float(VFB) if VFB is not None else None
-        self.U0 = float(U0) if U0 is not None else None
-
-        # crucial parameters
-        if COX is not None: 
-            self.COX = float(COX)
-        elif TOX is not None:
-            self.COX = constants.si.eox/TOX
-        else:
-            self.COX = COX_DEFAULT
-    
-        if GAMMA is not None:
-            self.GAMMA = float(GAMMA)
-        elif NSUB is not None:
-            self.GAMMA = math.sqrt(2*constants.e*constants.si.esi*NSUB*10**6/self.COX)
-=======
         self.TNOM = float(TNOM) if TNOM is not None else constants.Tref
         # print "TYPE IS:" + TYPE
         self.NPMOS = 1 if TYPE == 'n' else -1
@@ -446,25 +289,11 @@
         elif NSUB is not None:
             self.GAMMA = math.sqrt(
                 2 * constants.e * constants.si.esi * NSUB * 10 ** 6 / self.COX)
->>>>>>> 9cda92ee
         else:
             self.GAMMA = GAMMA_DEFAULT
         if PHI is not None:
             self.PHI = float(PHI)
         elif NSUB is not None:
-<<<<<<< HEAD
-            self.PHI = 2*constants.Vth(self.TNOM)*math.log(NSUB*10**6/constants.si.ni(self.TNOM))
-        else:
-            self.PHI = PHI_DEFAULT
-        if VTO is not None:
-            self.VTO = self.NPMOS*float(VTO)
-            if self.VTO < 0:
-                print "(W): model %s has internal negative VTO (%f V)." % (self.name, self.VTO)
-        elif VFB is not None:
-            self.VTO = VFB + PHI + GAMMA*PHI #inv here??
-        else:
-            self.VTO = self.NPMOS*VTO_DEFAULT
-=======
             self.PHI = 2 * constants.Vth(self.TNOM) * math.log(
                 NSUB * 10 ** 6 / constants.si.ni(self.TNOM))
         else:
@@ -477,31 +306,20 @@
             self.VTO = VFB + PHI + GAMMA * PHI  # inv here??
         else:
             self.VTO = self.NPMOS * VTO_DEFAULT
->>>>>>> 9cda92ee
 
         if KP is not None:
             self.KP = float(KP)
         elif U0 is not None:
-<<<<<<< HEAD
-            self.KP = (U0*10**-4)*self.COX
-=======
             self.KP = (U0 * 10 ** -4) * self.COX
->>>>>>> 9cda92ee
         else:
             self.KP = KP_DEFAULT
 
         self.LAMBDA = LAMBDA if LAMBDA is not None else LAMBDA_DEFAULT
         # Intrinsic model temperature parameters
-<<<<<<< HEAD
-        self.TCV = self.NPMOS*float(TCV) if TCV is not None else self.NPMOS*TCV_DEFAULT
-        self.BEX = float(BEX) if BEX is not None else BEX_DEFAULT
-    
-=======
         self.TCV = self.NPMOS * \
             float(TCV) if TCV is not None else self.NPMOS * TCV_DEFAULT
         self.BEX = float(BEX) if BEX is not None else BEX_DEFAULT
 
->>>>>>> 9cda92ee
         # Monte carlo
         self.AVT = AVT if AVT is not None else AVT_DEFAULT
         self.AKP = AKP if AKP is not None else AKP_DEFAULT
@@ -514,14 +332,6 @@
 
     def set_device_temperature(self, T):
         """Change the temperature of the device. VTO, KP and PHI get updated.
-<<<<<<< HEAD
-        """     
-        self.TEMP = T
-        self.VTO = self.VTO - self.TCV*(T-self.TNOM)
-        self.KP = self.KP*(T/self.TNOM)**self.BEX
-        self.PHI = self.PHI * T/self.TNOM + 3*constants.Vth(self.TNOM)*math.log(T/self.TNOM) \
-               - constants.si.Eg(self.TNOM)*T/self.TNOM + constants.si.Eg(T)
-=======
         """
         self.TEMP = T
         self.VTO = self.VTO - self.TCV * (T - self.TNOM)
@@ -529,7 +339,6 @@
         self.PHI = self.PHI * T / self.TNOM + 3 * constants.Vth(self.TNOM) * math.log(T / self.TNOM) \
             - constants.si.Eg(
                 self.TNOM) * T / self.TNOM + constants.si.Eg(T)
->>>>>>> 9cda92ee
 
     def get_device_temperature(self):
         """Returns the temperature of the device - in K.
@@ -537,24 +346,13 @@
         return self.TEMP
 
     def print_model(self):
-<<<<<<< HEAD
-        """All the internal parameters of the model get printed out, 
-        for visual inspection. Notice some can be set to None 
-=======
         """All the internal parameters of the model get printed out,
         for visual inspection. Notice some can be set to None
->>>>>>> 9cda92ee
         (ie not available) if they were not provided in the netlist
         or some not provided are calculated from the others.
         """
         arr = []
         TYPE = 'N' if self.NPMOS == 1 else "P"
-<<<<<<< HEAD
-        arr.append([self.name, "", "", TYPE+" MOS", "SQUARE MODEL", "", "", "", "",  "", "", ""])
-        arr.append(["KP", "[A/V^2]", self.KP, "VTO", "[V]:", self.VTO, "TOX", "[m]", self.TOX, "COX", "[F/m^2]:", self.COX])
-        arr.append(["PHI", "[V]:", self.PHI, "GAMMA", "sqrt(V)", self.GAMMA, "NSUB", "[cm^-3]", self.NSUB,  "VFB", "[V]:", self.VFB])
-        arr.append(["U0", "[cm^2/(V*s)]:", self.U0, "TCV", "[V/K]", self.TCV, "BEX", "", self.BEX,  "", "", ""])
-=======
         arr.append(
             [self.name, "", "", TYPE + " MOS", "SQUARE MODEL", "", "", "", "",  "", "", ""])
         arr.append(["KP", "[A/V^2]", self.KP, "VTO", "[V]:", self.VTO,
@@ -563,16 +361,11 @@
                    "NSUB", "[cm^-3]", self.NSUB,  "VFB", "[V]:", self.VFB])
         arr.append(
             ["U0", "[cm^2/(V*s)]:", self.U0, "TCV", "[V/K]", self.TCV, "BEX", "", self.BEX,  "", "", ""])
->>>>>>> 9cda92ee
         printing.table_print(arr)
 
     def get_voltages(self, vds, vgs, vbs):
         """Performs the D <-> S swap if needed.
-<<<<<<< HEAD
-        Returns: 
-=======
         Returns:
->>>>>>> 9cda92ee
         (VDS, VGS, VBS) after the swap
         CS, an integer which equals to:
             +1 if no swap was necessary,
@@ -582,15 +375,9 @@
         vds = float(vds)
         vgs = float(vgs)
         vbs = float(vbs)
-<<<<<<< HEAD
-        vds = vds*self.NPMOS
-        vgs = vgs*self.NPMOS
-        vbs = vbs*self.NPMOS
-=======
         vds = vds * self.NPMOS
         vgs = vgs * self.NPMOS
         vbs = vbs * self.NPMOS
->>>>>>> 9cda92ee
         if vds < 0:
             vds_new = -vds
             vgs_new = vgs - vds
@@ -601,26 +388,17 @@
             vgs_new = vgs
             vbs_new = vbs
             cs = +1
-<<<<<<< HEAD
-        #print ((float(vds_new), float(vgs_new), float(vbs_new)), cs)
-=======
         # print ((float(vds_new), float(vgs_new), float(vbs_new)), cs)
->>>>>>> 9cda92ee
         return ((float(vds_new), float(vgs_new), float(vbs_new)), cs)
 
     def get_svt_skp(self, device, debug=False):
         if device.mckey and debug:
             print "Monte carlo enabled. key:", device.mckey
         if device.mckey:
-<<<<<<< HEAD
-            svt = device.mckey[0] * self.AVT / math.sqrt(2*device.W*device.L)
-            skp = device.mckey[1] * self.AKP / math.sqrt(2*device.W*device.L)
-=======
             svt = device.mckey[0] * self.AVT / math.sqrt(
                 2 * device.W * device.L)
             skp = device.mckey[1] * self.AKP / math.sqrt(
                 2 * device.W * device.L)
->>>>>>> 9cda92ee
         else:
             svt, skp = 0, 0
         return svt, skp
@@ -631,63 +409,16 @@
             qs, the (scaled) charge at the source,
             qr, the (scaled) charge at the drain.
         """
-<<<<<<< HEAD
-        if debug: 
-            print "=== Current for vds:", vds, "vgs:", vgs, "vbs:", vbs
-        
-        (vds, vgs, vbs), CS_FACTOR = self.get_voltages(vds, vgs, vbs)
-
-        # monte carlo support       
-=======
         if debug:
             print "=== Current for vds:", vds, "vgs:", vgs, "vbs:", vbs
 
         (vds, vgs, vbs), CS_FACTOR = self.get_voltages(vds, vgs, vbs)
 
         # monte carlo support
->>>>>>> 9cda92ee
         svt, skp = self.get_svt_skp(device, debug=debug)
 
         if debug:
             print "PHI:", self.PHI, "vbs:", vbs
-<<<<<<< HEAD
-        
-        VT = self.VTO + svt + self.GAMMA*(math.sqrt(-vbs+2*self.PHI) - math.sqrt(2*self.PHI))
-        if vgs < VT:
-            ids = options.iea*(vgs/VT+vds/VT)/100 
-        else:
-            if vds < vgs - VT:
-                ids = (skp+1)*self.KP*device.W/device.L*((vgs-VT)*vds - .5*vds**2)
-            else:
-                ids = (skp+1)*.5*self.KP*device.W/device.L*(vgs-VT)**2*(1+self.LAMBDA*(vds-vgs+VT))
-
-        Ids =  CS_FACTOR * self.NPMOS* device.M/device.N * ids
-
-        vds_real = vds if CS_FACTOR == 1 else -vds
-        vgs_real = vgs if CS_FACTOR == 1 else vgs-vds
-        vbs_real = vbs if CS_FACTOR == 1 else vbs-vds
-
-        opdict.update({'state':(vds_real*self.NPMOS, vgs_real*self.NPMOS, vbs_real*self.NPMOS)})
-        opdict.update({'Ids':Ids, "W":device.W, "L":device.L, "ON":1*(vgs>=VT)})
-        opdict.update({'beta':.5*self.KP*device.W/device.L})
-        opdict.update({'VTH':VT, "VOD":self.NPMOS*(vgs-VT), 'SAT':vds>vgs-VT})
-
-
-        return Ids 
-
-        if debug:
-           print "vd:", vd, "vg:",VG/self.scaling.Ut, "vs:", vs, "vds:", vd-vs
-           print "v_ifn:", v_ifn, "v_irn:",v_irn
-           print "ifn:", ifn, "irn:",irn
-           print "ip_abs_err:", ip_abs_err
-           print "Vth:", self.scaling.Ut
-           print "nv", nv, "Is", self.scaling.Is
-           print "Weff:", device.W, "Leff:", Leff
-           print "NPMOS:", self.NPMOS, "CS_FACTOR", CS_FACTOR
-
-
-        
-=======
 
         VT = self.VTO + svt + self.GAMMA * \
             (math.sqrt(-vbs + 2 * self.PHI) - math.sqrt(2 * self.PHI))
@@ -727,27 +458,10 @@
             print "Weff:", device.W, "Leff:", Leff
             print "NPMOS:", self.NPMOS, "CS_FACTOR", CS_FACTOR
 
->>>>>>> 9cda92ee
     def get_gmb(self, device, (vds, vgs, vbs), opdict=None, debug=False):
         """Returns the source-bulk transconductance or d(IDS)/d(VS-VB)."""
         svt, skp = self.get_svt_skp(device, debug=False)
         (vds, vgs, vbs), CS_FACTOR = self.get_voltages(vds, vgs, vbs)
-<<<<<<< HEAD
-        VT = self.VTO + svt + self.GAMMA*(math.sqrt(-vbs+2*self.PHI) - math.sqrt(2*self.PHI))
-        if CS_FACTOR < 0:
-            return CS_FACTOR*self.NPMOS*self.get_gmb(device, (vds*self.NPMOS, vgs*self.NPMOS, vbs*self.NPMOS), opdict, debug)
-        if vgs < VT:
-            gmb = 0 
-        else:
-            if vds < vgs - VT:
-                gmb = self.KP*self.GAMMA*vds*device.W/(2*device.L*(2*self.PHI - vbs)**(1.0/2))
-            else:
-                gmb = -0.25*self.KP*self.GAMMA*self.LAMBDA*device.W*\
-                (-self.GAMMA*(-2**(1.0/2)*self.PHI**(1.0/2) + (2*self.PHI - vbs)**(1.0/2)) + vgs - self.VTO)**2/(device.L*(2*self.PHI - vbs)**(1.0/2)) \
-                + 0.5*self.KP*self.GAMMA*device.W*(self.LAMBDA*(self.GAMMA*(-2**(1.0/2)*self.PHI**(1.0/2) + (2*self.PHI - vbs)**(1.0/2)) + vds - vgs + self.VTO) + 1.0)*\
-                (-self.GAMMA*(-2**(1.0/2)*self.PHI**(1.0/2) + (2*self.PHI - vbs)**(1.0/2)) + vgs - self.VTO)/(device.L*(2*self.PHI - vbs)**(1.0/2))
-        gmb = self.NPMOS * (1+skp) * gmb * device.M/device.N
-=======
         VT = self.VTO + svt + self.GAMMA * \
             (math.sqrt(-vbs + 2 * self.PHI) - math.sqrt(2 * self.PHI))
         if CS_FACTOR < 0:
@@ -765,24 +479,12 @@
                     (-self.GAMMA * (-2 ** (1.0 / 2) * self.PHI ** (1.0 / 2) + (2 * self.PHI - vbs) ** (1.0 / 2))
                      + vgs - self.VTO) / (device.L * (2 * self.PHI - vbs) ** (1.0 / 2))
         gmb = self.NPMOS * (1 + skp) * gmb * device.M / device.N
->>>>>>> 9cda92ee
         return gmb
 
     def get_gmd(self, device, (vds, vgs, vbs), opdict=None, debug=False):
         """Returns the drain-bulk transconductance or d(IDS)/d(VD-VB)."""
         svt, skp = self.get_svt_skp(device, debug=False)
         (vds, vgs, vbs), CS_FACTOR = self.get_voltages(vds, vgs, vbs)
-<<<<<<< HEAD
-        VT = self.VTO + svt + self.GAMMA*(math.sqrt(-vbs+2*self.PHI) - math.sqrt(2*self.PHI))
-        if vgs < VT:
-            gmd = options.iea/VT/100 
-        else:
-            if vds < vgs - VT:
-                gmd = self.KP*device.W/device.L*(-self.GAMMA*(-2**(1.0/2)*self.PHI**(1.0/2) + (2*self.PHI - vbs)**(1.0/2)) - 1.0*vds + vgs - self.VTO)
-            else:
-                gmd = 0.5*self.KP*self.LAMBDA*device.W/device.L*(-self.GAMMA*(-2**(1.0/2)*self.PHI**(1.0/2) + (2*self.PHI - vbs)**(1.0/2)) + vgs - self.VTO)**2
-        gmd = (1+skp) * gmd * device.M/device.N
-=======
         VT = self.VTO + svt + self.GAMMA * \
             (math.sqrt(-vbs + 2 * self.PHI) - math.sqrt(2 * self.PHI))
         if vgs < VT:
@@ -797,7 +499,6 @@
                     (-self.GAMMA * (-2 ** (1.0 / 2) * self.PHI ** (1.0 / 2) + (
                         2 * self.PHI - vbs) ** (1.0 / 2)) + vgs - self.VTO) ** 2
         gmd = (1 + skp) * gmd * device.M / device.N
->>>>>>> 9cda92ee
         return gmd
 
     def get_gm(self, device, (vds, vgs, vbs), opdict=None, debug=False):
@@ -805,20 +506,6 @@
         svt, skp = self.get_svt_skp(device, debug=False)
         (vds, vgs, vbs), CS_FACTOR = self.get_voltages(vds, vgs, vbs)
         if CS_FACTOR < 0:
-<<<<<<< HEAD
-            return self.get_gm(device, (vds*self.NPMOS, vgs*self.NPMOS, vbs*self.NPMOS), opdict, debug)
-        VT = self.VTO + svt + self.GAMMA*(math.sqrt(-vbs+2*self.PHI) - math.sqrt(2*self.PHI))
-        if vgs < VT:
-            gm = options.iea/VT/100 
-        else:
-            if vds < vgs - VT:
-                gm =  self.KP*device.W/device.L*vds
-            else:
-                gm = -0.5*self.KP*self.LAMBDA*device.W/device.L*(-self.GAMMA*(-2**(1.0/2)*self.PHI**(1.0/2) + (2*self.PHI - vbs)**(1.0/2)) + vgs - self.VTO)**2 \
-                     + 0.5*self.KP*device.W/device.L*(self.LAMBDA*(self.GAMMA*(-2**(1.0/2)*self.PHI**(1.0/2) + (2*self.PHI - vbs)**(1.0/2)) + vds - vgs + self.VTO) + 1.0)*\
-                    (-2*self.GAMMA*(-2**(1.0/2)*self.PHI**(1.0/2) + (2*self.PHI - vbs)**(1.0/2)) + 2*vgs - 2*self.VTO)
-        gm = CS_FACTOR * self.NPMOS * (1+skp) * gm * device.M/device.N
-=======
             return self.get_gm(device, (vds * self.NPMOS, vgs * self.NPMOS, vbs * self.NPMOS), opdict, debug)
         VT = self.VTO + svt + self.GAMMA * \
             (math.sqrt(-vbs + 2 * self.PHI) - math.sqrt(2 * self.PHI))
@@ -833,26 +520,12 @@
                     (-2 * self.GAMMA * (-2 ** (1.0 / 2) * self.PHI ** (1.0 / 2) + (
                         2 * self.PHI - vbs) ** (1.0 / 2)) + 2 * vgs - 2 * self.VTO)
         gm = CS_FACTOR * self.NPMOS * (1 + skp) * gm * device.M / device.N
->>>>>>> 9cda92ee
         return gm
 
     def _self_check(self):
         """Performs sanity check on the model parameters."""
         ret = True, ""
         if self.NSUB is not None and self.NSUB < 0:
-<<<<<<< HEAD
-            ret = (False, "NSUB "+str(self.NSUB))
-        elif self.U0 is not None and not self.U0 > 0:
-            ret = (False, "UO "+str(self.U0))
-        elif not self.GAMMA > 0:             
-            ret = (False, "GAMMA "+str(self.GAMMA))
-        elif not self.PHI > 0.1:             
-            ret = (False, "PHI "+str(self.PHI))
-        elif self.AVT and self.AVT < 0:
-            ret = (False, "AVT "+str(self.AVT))
-        elif self.AKP and self.AKP < 0:
-            ret = (False, "AKP "+str(self.AKP))
-=======
             ret = (False, "NSUB " + str(self.NSUB))
         elif self.U0 is not None and not self.U0 > 0:
             ret = (False, "UO " + str(self.U0))
@@ -864,7 +537,6 @@
             ret = (False, "AVT " + str(self.AVT))
         elif self.AKP and self.AKP < 0:
             ret = (False, "AKP " + str(self.AKP))
->>>>>>> 9cda92ee
         return ret
 
     def _device_check(self, adev):
@@ -880,31 +552,13 @@
         else:
             ret = (True, "")
         return ret
-<<<<<<< HEAD
-        
-=======
-
->>>>>>> 9cda92ee
+
 if __name__ == '__main__':
     # Tests
     import matplotlib.pyplot as plt
     import numpy
 
     m = mosq_mos_model(TYPE='p', KP=50e-6, VTO=.4)
-<<<<<<< HEAD
-    ma = mosq_device(1, 2, 3, 4, W=10e-6,L=1e-6, model=m)
-
-    # OP test
-    vds = numpy.arange(0, 100)/100.0*5-2.5
-    vgs = -.55
-    vbs = 2
-    #ma.print_op_info(((vds, vgs, vbs),))
-    #m.print_model()
-    i= []
-    g=[]
-    for X in vds:
-        i+=[ma.i(0, (X,  vgs, vbs))]
-=======
     ma = mosq_device(1, 2, 3, 4, W=10e-6, L=1e-6, model=m)
     ma.part_id = "M1"
 
@@ -918,16 +572,11 @@
     g = []
     for X in vds:
         i += [ma.i(0, (X,  vgs, vbs))]
->>>>>>> 9cda92ee
         g += [ma.g(0, (X, vgs, vbs), 0)]
     plt.figure()
     plt.plot(vds, i)
     plt.hold(True)
     plt.plot(vds, g)
-<<<<<<< HEAD
-    gart = (numpy.array(i[1:]) - numpy.array(i[:-1]))/(vds[1]-vds[0])
-=======
     gart = (numpy.array(i[1:]) - numpy.array(i[:-1])) / (vds[1] - vds[0])
->>>>>>> 9cda92ee
     plt.plot(vds[1:], gart)
     plt.show()