#!/usr/bin/env python
# -*- coding: iso-8859-1 -*-
# __main__.py
# The frontend of the simulator
# Copyright 2006 Giuseppe Venturini

# This file is part of the ahkab simulator.
#
# Ahkab is free software: you can redistribute it and/or modify
# it under the terms of the GNU General Public License as published by
# the Free Software Foundation, version 2 of the License.
#
# Ahkab is distributed in the hope that it will be useful,
# but WITHOUT ANY WARRANTY; without even the implied warranty of
# MERCHANTABILITY or FITNESS FOR A PARTICULAR PURPOSE.  See the
# GNU General Public License for more details.
#
# You should have received a copy of the GNU General Public License v2
# along with ahkab.  If not, see <http://www.gnu.org/licenses/>.

""" ahkab is a easy electronic circuit simulator.
"""

import sys
from optparse import OptionParser

import ahkab
import transient
import utilities
import options

if __name__ == "__main__":
    usage = "usage: \t%prog [options] <filename>\n\nThe filename is the netlist to be open. \
Use - (a dash) to read from stdin."
<<<<<<< HEAD
    parser = OptionParser(usage, version="%prog "+ahkab.__version__+" (c) 2006-2013 Giuseppe Venturini")
    
    #general options
    parser.add_option("-v", "--verbose", action="store", type="string", dest="verbose", 
                      default="3", help="Verbose level: from 0 (almost silent) to 5 (debug)")
    parser.add_option("-p", "--print", action="store_true", dest="print_circuit", default=False, 
                      help="Print the parsed circuit")
    parser.add_option("-o", "--outfile", action="store", type="string", dest="outfile", 
                      default='stdout', help="Data output file. Defaults to stdout.")
    parser.add_option("", "--dc-guess", action="store", type="string", dest="dc_guess", 
                      default="guess", help="Guess to be used to start a op or dc analysis: \
                      none or guess. Defaults to guess.")
    parser.add_option("-t", "--tran-method", action="store", type="string", dest="method", 
                      default=transient.TRAP.lower(), help="Method to be used in transient \
                      analysis: "+transient.IMPLICIT_EULER.lower()+", "+transient.TRAP.lower()+\
                      ", "+transient.GEAR2.lower()+", "+transient.GEAR3.lower()+", "+\
                      transient.GEAR4.lower()+", "+transient.GEAR5.lower()+" or "+\
                      transient.GEAR6.lower()+". Defaults to TRAP.")
    parser.add_option("", "--t-fixed-step", action="store_true", dest="no_step_control", 
                      default=False, help="Disables the step control in transient analysis. \
                      Useful if you want to perform a FFT on the results.")
    parser.add_option("", "--v-absolute-tolerance", action="store", type="string", dest="vea", 
                      default=None, help="Voltage absolute tolerance. Default: "+
                      str(options.vea)+" V")
    parser.add_option("", "--v-relative-tolerance", action="store", type="string", dest="ver", 
                      default=None, help="Voltage relative tolerance. \
                      Default: "+str(options.ver))
    parser.add_option("", "--i-absolute-tolerance", action="store", type="string", dest="iea", 
                      default=None, help="Current absolute tolerance. Default: "+
                      str(options.iea)+" A")
    parser.add_option("", "--i-relative-tolerance", action="store", type="string", dest="ier", 
                      default=None, help="Current relative tolerance. \
                      Default: " + str(options.ier))
    parser.add_option("", "--h-min", action="store", type="string", dest="hmin", default=None, 
                      help="Minimum time step. Default: "+str(options.hmin))
    parser.add_option("", "--dc-max-nr", action="store", type="string", dest="dc_max_nr_iter", 
                      default=None, help="Maximum nr of NR iterations for dc analysis. \
                      Default: "+str(options.dc_max_nr_iter))
    parser.add_option("", "--t-max-nr", action="store", type="string", 
                      dest="transient_max_nr_iter", default=None, help="Maximum number of NR \
                      iterations for each time step during transient analysis. \
                      Default: "+str(options.transient_max_nr_iter))
    parser.add_option("", "--t-max-time", action="store", type="string", 
                      dest="transient_max_time_iter", default=None, help="Maximum number of \
                      time iterations during transient analysis. Setting it to 0 (zero) \
                      disables the limit. Default: "+str(options.transient_max_time_iter))
    parser.add_option("", "--s-max-nr", action="store", type="string", 
                      dest="shooting_max_nr_iter", default=None, help="Maximum number of NR \
                      iterations during shooting analysis. Setting it to 0 (zero) disables the \
                      limit. Default: "+str(options.shooting_max_nr_iter))
    parser.add_option("", "--gmin", action="store", type="string", dest="gmin", default=None, 
                      help="The minimum conductance to ground. Inserted when requested. \
                      Default: "+str(options.gmin))
    parser.add_option("", "--cmin", action="store", type="string", dest="cmin", default=None, 
                      help="The minimum capacitance to ground. Default: "+str(options.cmin))
    parser.add_option("", "--eps", action="store_true", dest="eps", default=False, 
                      help="Calculate the machine precision. \
                      The machine precision defaults to "+str(utilities.EPS))
    
    (cli_options, remaning_args) = parser.parse_args()
    
    verbose = int(cli_options.verbose)
    if cli_options.method is not None:
        options.default_tran_method = cli_options.method.upper()
    if cli_options.vea is not None:
        options.vea = float(cli_options.vea)
    if cli_options.ver is not None:
        options.ver = float(cli_options.ver)
    if cli_options.iea is not None:
        options.iea = float(cli_options.iea)
    if cli_options.ier is not None:
        options.ier = float(cli_options.ier)
    if cli_options.hmin is not None:
        options.hmin = float(cli_options.hmin)
    if cli_options.dc_max_nr_iter is not None:
        options.dc_max_nr_iter = int(float(cli_options.dc_max_nr_iter))
    if cli_options.transient_max_nr_iter is not None:
        options.transient_max_nr_iter = int(float(cli_options.transient_max_nr_iter))
    if cli_options.transient_max_time_iter is not None:
        options.transient_max_time_iter = int(float(cli_options.transient_max_time_iter))
    if cli_options.shooting_max_nr_iter is not None:
        options.shooting_max_nr_iter = int(float(cli_options.shooting_max_nr_iter))
    if cli_options.gmin is not None:
        options.gmin = float(cli_options.gmin)
    if cli_options.cmin is not None:
        options.cmin = float(cli_options.cmin)
    if cli_options.eps:
        utilities.EPS = utilities.calc_eps()
        print "Detected machine precision: " + str(utilities.EPS)

    if not len(remaning_args) == 1:
        print "Usage: ./ahkab.py [options] <filename>\n./ahkab.py -h for help"
        sys.exit(1)
    if remaning_args[0] == '-':
        read_netlist_from_stdin = True
    else:
        read_netlist_from_stdin = False
    if not read_netlist_from_stdin and not utilities.check_file(remaning_args[0]):
        sys.exit(23)

    options.transient_no_step_control = cli_options.no_step_control
    options.dc_use_guess = cli_options.dc_guess
    options.cli = True
    ahkab._print = cli_options.print_circuit

    # Program execution
    ahkab.main(filename=remaning_args[0], outfile=cli_options.outfile, verbose=verbose)

=======
    parser = OptionParser(
        usage, version="%prog " + ahkab.__version__ + " (c) 2006-2013 Giuseppe Venturini")

    # general options
    parser.add_option(
        "-v", "--verbose", action="store", type="string", dest="verbose",
        default="3", help="Verbose level: from 0 (almost silent) to 5 (debug)")
    parser.add_option(
        "-p", "--print", action="store_true", dest="print_circuit", default=False,
        help="Print the parsed circuit")
    parser.add_option(
        "-o", "--outfile", action="store", type="string", dest="outfile",
        default='stdout', help="Data output file. Defaults to stdout.")
    parser.add_option(
        "", "--dc-guess", action="store", type="string", dest="dc_guess",
        default="guess", help="Guess to be used to start a op or dc analysis: \
                      none or guess. Defaults to guess.")
    parser.add_option(
        "-t", "--tran-method", action="store", type="string", dest="method",
        default=transient.TRAP.lower(), help="Method to be used in transient \
                      analysis: " + transient.IMPLICIT_EULER.lower() + ", " + transient.TRAP.lower() +
        ", " + transient.GEAR2.lower() + ", " + transient.GEAR3.lower() + ", " +
        transient.GEAR4.lower() + ", " + transient.GEAR5.lower() + " or " +
        transient.GEAR6.lower() + ". Defaults to TRAP.")
    parser.add_option(
        "", "--t-fixed-step", action="store_true", dest="no_step_control",
        default=False, help="Disables the step control in transient analysis. \
                      Useful if you want to perform a FFT on the results.")
    parser.add_option(
        "", "--v-absolute-tolerance", action="store", type="string", dest="vea",
        default=None, help="Voltage absolute tolerance. Default: " +
        str(options.vea) + " V")
    parser.add_option(
        "", "--v-relative-tolerance", action="store", type="string", dest="ver",
        default=None, help="Voltage relative tolerance. \
                      Default: " + str(options.ver))
    parser.add_option(
        "", "--i-absolute-tolerance", action="store", type="string", dest="iea",
        default=None, help="Current absolute tolerance. Default: " +
        str(options.iea) + " A")
    parser.add_option(
        "", "--i-relative-tolerance", action="store", type="string", dest="ier",
        default=None, help="Current relative tolerance. \
                      Default: " + str(options.ier))
    parser.add_option(
        "", "--h-min", action="store", type="string", dest="hmin", default=None,
        help="Minimum time step. Default: " + str(options.hmin))
    parser.add_option(
        "", "--dc-max-nr", action="store", type="string", dest="dc_max_nr_iter",
        default=None, help="Maximum nr of NR iterations for dc analysis. \
                      Default: " + str(options.dc_max_nr_iter))
    parser.add_option("", "--t-max-nr", action="store", type="string",
                      dest="transient_max_nr_iter", default=None, help="Maximum number of NR \
                      iterations for each time step during transient analysis. \
                      Default: " + str(options.transient_max_nr_iter))
    parser.add_option("", "--t-max-time", action="store", type="string",
                      dest="transient_max_time_iter", default=None, help="Maximum number of \
                      time iterations during transient analysis. Setting it to 0 (zero) \
                      disables the limit. Default: " + str(options.transient_max_time_iter))
    parser.add_option("", "--s-max-nr", action="store", type="string",
                      dest="shooting_max_nr_iter", default=None, help="Maximum number of NR \
                      iterations during shooting analysis. Setting it to 0 (zero) disables the \
                      limit. Default: " + str(options.shooting_max_nr_iter))
    parser.add_option(
        "", "--gmin", action="store", type="string", dest="gmin", default=None,
        help="The minimum conductance to ground. Inserted when requested. \
                      Default: " + str(options.gmin))
    parser.add_option(
        "", "--cmin", action="store", type="string", dest="cmin", default=None,
        help="The minimum capacitance to ground. Default: " + str(options.cmin))
    parser.add_option(
        "", "--eps", action="store_true", dest="eps", default=False,
        help="Calculate the machine precision. \
                      The machine precision defaults to " + str(utilities.EPS))

    (cli_options, remaning_args) = parser.parse_args()

    verbose = int(cli_options.verbose)
    if cli_options.method is not None:
        options.default_tran_method = cli_options.method.upper()
    if cli_options.vea is not None:
        options.vea = float(cli_options.vea)
    if cli_options.ver is not None:
        options.ver = float(cli_options.ver)
    if cli_options.iea is not None:
        options.iea = float(cli_options.iea)
    if cli_options.ier is not None:
        options.ier = float(cli_options.ier)
    if cli_options.hmin is not None:
        options.hmin = float(cli_options.hmin)
    if cli_options.dc_max_nr_iter is not None:
        options.dc_max_nr_iter = int(float(cli_options.dc_max_nr_iter))
    if cli_options.transient_max_nr_iter is not None:
        options.transient_max_nr_iter = int(
            float(cli_options.transient_max_nr_iter))
    if cli_options.transient_max_time_iter is not None:
        options.transient_max_time_iter = int(
            float(cli_options.transient_max_time_iter))
    if cli_options.shooting_max_nr_iter is not None:
        options.shooting_max_nr_iter = int(
            float(cli_options.shooting_max_nr_iter))
    if cli_options.gmin is not None:
        options.gmin = float(cli_options.gmin)
    if cli_options.cmin is not None:
        options.cmin = float(cli_options.cmin)
    if cli_options.eps:
        utilities.EPS = utilities.calc_eps()
        print "Detected machine precision: " + str(utilities.EPS)

    if not len(remaning_args) == 1:
        print "Usage: ./ahkab.py [options] <filename>\n./ahkab.py -h for help"
        sys.exit(1)
    if remaning_args[0] == '-':
        read_netlist_from_stdin = True
    else:
        read_netlist_from_stdin = False
    if not read_netlist_from_stdin and not utilities.check_file(remaning_args[0]):
        sys.exit(23)

    options.transient_no_step_control = cli_options.no_step_control
    options.dc_use_guess = cli_options.dc_guess
    options.cli = True
    ahkab._print = cli_options.print_circuit

    # Program execution
    ahkab.main(filename=remaning_args[
               0], outfile=cli_options.outfile, verbose=verbose)

>>>>>>> 9cda92ee
    sys.exit(0)<|MERGE_RESOLUTION|>--- conflicted
+++ resolved
@@ -32,116 +32,6 @@
 if __name__ == "__main__":
     usage = "usage: \t%prog [options] <filename>\n\nThe filename is the netlist to be open. \
 Use - (a dash) to read from stdin."
-<<<<<<< HEAD
-    parser = OptionParser(usage, version="%prog "+ahkab.__version__+" (c) 2006-2013 Giuseppe Venturini")
-    
-    #general options
-    parser.add_option("-v", "--verbose", action="store", type="string", dest="verbose", 
-                      default="3", help="Verbose level: from 0 (almost silent) to 5 (debug)")
-    parser.add_option("-p", "--print", action="store_true", dest="print_circuit", default=False, 
-                      help="Print the parsed circuit")
-    parser.add_option("-o", "--outfile", action="store", type="string", dest="outfile", 
-                      default='stdout', help="Data output file. Defaults to stdout.")
-    parser.add_option("", "--dc-guess", action="store", type="string", dest="dc_guess", 
-                      default="guess", help="Guess to be used to start a op or dc analysis: \
-                      none or guess. Defaults to guess.")
-    parser.add_option("-t", "--tran-method", action="store", type="string", dest="method", 
-                      default=transient.TRAP.lower(), help="Method to be used in transient \
-                      analysis: "+transient.IMPLICIT_EULER.lower()+", "+transient.TRAP.lower()+\
-                      ", "+transient.GEAR2.lower()+", "+transient.GEAR3.lower()+", "+\
-                      transient.GEAR4.lower()+", "+transient.GEAR5.lower()+" or "+\
-                      transient.GEAR6.lower()+". Defaults to TRAP.")
-    parser.add_option("", "--t-fixed-step", action="store_true", dest="no_step_control", 
-                      default=False, help="Disables the step control in transient analysis. \
-                      Useful if you want to perform a FFT on the results.")
-    parser.add_option("", "--v-absolute-tolerance", action="store", type="string", dest="vea", 
-                      default=None, help="Voltage absolute tolerance. Default: "+
-                      str(options.vea)+" V")
-    parser.add_option("", "--v-relative-tolerance", action="store", type="string", dest="ver", 
-                      default=None, help="Voltage relative tolerance. \
-                      Default: "+str(options.ver))
-    parser.add_option("", "--i-absolute-tolerance", action="store", type="string", dest="iea", 
-                      default=None, help="Current absolute tolerance. Default: "+
-                      str(options.iea)+" A")
-    parser.add_option("", "--i-relative-tolerance", action="store", type="string", dest="ier", 
-                      default=None, help="Current relative tolerance. \
-                      Default: " + str(options.ier))
-    parser.add_option("", "--h-min", action="store", type="string", dest="hmin", default=None, 
-                      help="Minimum time step. Default: "+str(options.hmin))
-    parser.add_option("", "--dc-max-nr", action="store", type="string", dest="dc_max_nr_iter", 
-                      default=None, help="Maximum nr of NR iterations for dc analysis. \
-                      Default: "+str(options.dc_max_nr_iter))
-    parser.add_option("", "--t-max-nr", action="store", type="string", 
-                      dest="transient_max_nr_iter", default=None, help="Maximum number of NR \
-                      iterations for each time step during transient analysis. \
-                      Default: "+str(options.transient_max_nr_iter))
-    parser.add_option("", "--t-max-time", action="store", type="string", 
-                      dest="transient_max_time_iter", default=None, help="Maximum number of \
-                      time iterations during transient analysis. Setting it to 0 (zero) \
-                      disables the limit. Default: "+str(options.transient_max_time_iter))
-    parser.add_option("", "--s-max-nr", action="store", type="string", 
-                      dest="shooting_max_nr_iter", default=None, help="Maximum number of NR \
-                      iterations during shooting analysis. Setting it to 0 (zero) disables the \
-                      limit. Default: "+str(options.shooting_max_nr_iter))
-    parser.add_option("", "--gmin", action="store", type="string", dest="gmin", default=None, 
-                      help="The minimum conductance to ground. Inserted when requested. \
-                      Default: "+str(options.gmin))
-    parser.add_option("", "--cmin", action="store", type="string", dest="cmin", default=None, 
-                      help="The minimum capacitance to ground. Default: "+str(options.cmin))
-    parser.add_option("", "--eps", action="store_true", dest="eps", default=False, 
-                      help="Calculate the machine precision. \
-                      The machine precision defaults to "+str(utilities.EPS))
-    
-    (cli_options, remaning_args) = parser.parse_args()
-    
-    verbose = int(cli_options.verbose)
-    if cli_options.method is not None:
-        options.default_tran_method = cli_options.method.upper()
-    if cli_options.vea is not None:
-        options.vea = float(cli_options.vea)
-    if cli_options.ver is not None:
-        options.ver = float(cli_options.ver)
-    if cli_options.iea is not None:
-        options.iea = float(cli_options.iea)
-    if cli_options.ier is not None:
-        options.ier = float(cli_options.ier)
-    if cli_options.hmin is not None:
-        options.hmin = float(cli_options.hmin)
-    if cli_options.dc_max_nr_iter is not None:
-        options.dc_max_nr_iter = int(float(cli_options.dc_max_nr_iter))
-    if cli_options.transient_max_nr_iter is not None:
-        options.transient_max_nr_iter = int(float(cli_options.transient_max_nr_iter))
-    if cli_options.transient_max_time_iter is not None:
-        options.transient_max_time_iter = int(float(cli_options.transient_max_time_iter))
-    if cli_options.shooting_max_nr_iter is not None:
-        options.shooting_max_nr_iter = int(float(cli_options.shooting_max_nr_iter))
-    if cli_options.gmin is not None:
-        options.gmin = float(cli_options.gmin)
-    if cli_options.cmin is not None:
-        options.cmin = float(cli_options.cmin)
-    if cli_options.eps:
-        utilities.EPS = utilities.calc_eps()
-        print "Detected machine precision: " + str(utilities.EPS)
-
-    if not len(remaning_args) == 1:
-        print "Usage: ./ahkab.py [options] <filename>\n./ahkab.py -h for help"
-        sys.exit(1)
-    if remaning_args[0] == '-':
-        read_netlist_from_stdin = True
-    else:
-        read_netlist_from_stdin = False
-    if not read_netlist_from_stdin and not utilities.check_file(remaning_args[0]):
-        sys.exit(23)
-
-    options.transient_no_step_control = cli_options.no_step_control
-    options.dc_use_guess = cli_options.dc_guess
-    options.cli = True
-    ahkab._print = cli_options.print_circuit
-
-    # Program execution
-    ahkab.main(filename=remaning_args[0], outfile=cli_options.outfile, verbose=verbose)
-
-=======
     parser = OptionParser(
         usage, version="%prog " + ahkab.__version__ + " (c) 2006-2013 Giuseppe Venturini")
 
@@ -270,5 +160,4 @@
     ahkab.main(filename=remaning_args[
                0], outfile=cli_options.outfile, verbose=verbose)
 
->>>>>>> 9cda92ee
     sys.exit(0)