--- conflicted
+++ resolved
@@ -30,11 +30,7 @@
 #         |/|
 #
 
-<<<<<<< HEAD
 from __future__ import print_function, division
-=======
-from __future__ import division
->>>>>>> 5039f2e6
 
 import numpy
 
@@ -146,11 +142,7 @@
 
     def g(self, op_index, ports_v, port_index, time=0):
         if not port_index == 0:
-<<<<<<< HEAD
             raise Exception("Attepted to evaluate a diode's gm on an unknown port.")
-        return self.model.get_gm(op_index, ports_v, port_index, self.device)
-=======
-            raise Exception, "Attepted to evaluate a diode's gm on an unknown port."
         v = ports_v[0]
         if v in self.device._gm_db:
             gm = self.device._gm_db[v]
@@ -158,7 +150,6 @@
             gm = self.model.get_gm(op_index, ports_v, port_index, self.device)
             self.device._gm_db = {v:gm}
         return gm
->>>>>>> 5039f2e6
 
     def get_op_info(self, ports_v_v):
         vn1n2 = float(ports_v_v[0][0])
