# -*- coding: iso-8859-1 -*-
# diode.py
# Diode model
# Copyright 2006-2013 Giuseppe Venturini

# This file is part of the ahkab simulator.
#
# Ahkab is free software: you can redistribute it and/or modify
# it under the terms of the GNU General Public License as published by
# the Free Software Foundation, version 2 of the License.
#
# Ahkab is distributed in the hope that it will be useful,
# but WITHOUT ANY WARRANTY; without even the implied warranty of
# MERCHANTABILITY or FITNESS FOR A PARTICULAR PURPOSE.  See the
# GNU General Public License for more details.
#
# You should have received a copy of the GNU General Public License v2
# along with ahkab.  If not, see <http://www.gnu.org/licenses/>.

<<<<<<< HEAD
__version__ = "0.08"

import math, numpy
import constants, printing, dc_analysis, utilities, options
=======
__version__ = "0.091"

import math
import numpy
import constants
import printing
import dc_analysis
import utilities
import options
>>>>>>> 9cda92ee

"""
Contains a diode element and its model class.

         |\|
  n1 o---| |---o n2
         |/|


"""


class diode:
    letter_id = "d"
    is_nonlinear = True
    is_symbolic = True
    dc_guess = [0.425]
<<<<<<< HEAD
    def __init__(self, n1, n2, model, AREA=None, T=None, ic=None, off=False):
        class dev_class: pass
=======

    def __init__(self, n1, n2, model, AREA=None, T=None, ic=None, off=False):
        class dev_class:
            pass
>>>>>>> 9cda92ee
        self.device = dev_class()
        self.device.AREA = AREA if AREA is not None else 1.0
        self.device.T = T
        self.device.last_vd = .425
        self.n1 = n1
        self.n2 = n2
        self.ports = ((self.n1, self.n2),)
        self.model = model
        if self.device.T is None:
            self.device.T = constants.T
<<<<<<< HEAD
        
        if ic is not None: #fixme
=======

        if ic is not None:  # fixme
>>>>>>> 9cda92ee
            print "(W): ic support in diodes is very experimental."
            self.dc_guess = ic
        self.ic = ic
        self.off = off
        if self.off:
            if self.ic is None:
                self.ic = 0
            else:
                print "(W): IC statement in diodes takes precedence over OFF."
                print "(W): If you are performing a transient simulation with uic=2,"
                print "(W): you may want to check the initial value."

    def _get_T(self):
        return self.device.T
<<<<<<< HEAD
    def set_temperature(self, T):
        """Set the operating temperature IN KELVIN degrees"""
        self.device.T = T
    def __str__(self):
        T = self._get_T()
        rep = "%s area=%g T=%g" % (self.model.name, self.device.AREA, self.device.T)
        if self.ic is not None:
            rep = rep + " ic="+str(self.ic)
=======

    def set_temperature(self, T):
        """Set the operating temperature IN KELVIN degrees"""
        self.device.T = T

    def __str__(self):
        T = self._get_T()
        rep = "%s area=%g T=%g" % (
            self.model.name, self.device.AREA, self.device.T)
        if self.ic is not None:
            rep = rep + " ic=" + str(self.ic)
>>>>>>> 9cda92ee
        elif self.off:
            rep += " off"
        return rep

    def get_output_ports(self):
        return self.ports

    def get_drive_ports(self, op):
        return self.ports

<<<<<<< HEAD
    def i(self, op_index, ports_v, time=0): #with gmin added
=======
    def i(self, op_index, ports_v, time=0):  # with gmin added
>>>>>>> 9cda92ee
        v = ports_v[0]
        i = self.model.get_i(op_index, ports_v, self.device)
        return i

    def g(self, op_index, ports_v, port_index, time=0):
<<<<<<< HEAD
        if not port_index == 0: 
=======
        if not port_index == 0:
>>>>>>> 9cda92ee
            raise Exception, "Attepted to evaluate a diode's gm on an unknown port."
        return self.model.get_gm(op_index, ports_v, port_index, self.device)

    def get_op_info(self, ports_v_v):
        vn1n2 = float(ports_v_v[0][0])
        idiode = self.i(0, (vn1n2,))
        gmdiode = self.g(0, (vn1n2,), 0)
<<<<<<< HEAD
        info = ["V(n1-n2): ", vn1n2, "[V]", "I(n1-n2):", idiode, "[A]", "P:", vn1n2*idiode, "g:", gmdiode, "[A/V]", "T:", self._get_T(), "K" ]
=======
        info = ["V(n1-n2): ", vn1n2, "[V]", "I(n1-n2):", idiode, "[A]", "P:",
                vn1n2 * idiode, "g:", gmdiode, "[A/V]", "T:", self._get_T(), "K"]
>>>>>>> 9cda92ee
        arr = [[self.part_id.upper()] + info]
        strarr = printing.table_setup(arr)
        return strarr

    def print_op_info(self, ports_v):
        print self.get_op_info(ports_v),

<<<<<<< HEAD
IS_DEFAULT = 1e-14 # A
=======
IS_DEFAULT = 1e-14  # A
>>>>>>> 9cda92ee
N_DEFAULT = 1.0
ISR_DEFAULT = 0.0  # A
NR_DEFAULT = 2.0
RS_DEFAULT = 0.0  # ohm
CJ0_DEFAULT = 0.0
M_DEFAULT = .5
VJ_DEFAULT = .7
FC_DEFAULT = .5
CP_DEFAULT = .0
TT_DEFAULT = .0
BV_DEFAULT = float('inf')
IBV_DEFAULT = 1e-3
KF_DEFAULT = .0
AF_DEFAULT = 1.
FFE_DEFAULT = 1.
TEMP_DEFAULT = 26.85
XTI_DEFAULT = 3.0
EG_DEFAULT = 1.11
TBV_DEFAULT = 0.0
TRS_DEFAULT = 0.0
TTT1_DEFAULT = 0.0
TTT2_DEFAULT = 0.0
TM1_DEFAULT = 0.0
TM2_DEFAULT = 0.0
T_DEFAULT = utilities.Celsius2Kelvin(26.85)
AREA_DEFAULT = 1.0


class diode_model:
<<<<<<< HEAD
    def __init__(self, name, IS=None, N=None, ISR=None, NR=None, RS=None, 
             CJ0=None, M=None, VJ=None, FC=None, CP=None, TT=None, 
             BV=None, IBV=None, KF=None, AF=None, FFE=None, TEMP=None, 
             XTI=None, EG=None, TBV=None, TRS=None, TTT1=None, TTT2=None, 
             TM1=None, TM2=None):
=======

    def __init__(self, name, IS=None, N=None, ISR=None, NR=None, RS=None,
                 CJ0=None, M=None, VJ=None, FC=None, CP=None, TT=None,
                 BV=None, IBV=None, KF=None, AF=None, FFE=None, TEMP=None,
                 XTI=None, EG=None, TBV=None, TRS=None, TTT1=None, TTT2=None,
                 TM1=None, TM2=None):
>>>>>>> 9cda92ee
        self.name = name
        self.IS = float(IS) if IS is not None else IS_DEFAULT
        self.N = float(N) if N is not None else N_DEFAULT
        self.ISR = float(ISR) if ISR is not None else ISR_DEFAULT
        self.NR = float(NR) if NR is not None else NR_DEFAULT
        self.RS = float(RS) if RS is not None else RS_DEFAULT
        self.CJ0 = float(CJ0) if CJ0 is not None else CJ0_DEFAULT
        self.M = float(M) if M is not None else M_DEFAULT
        self.VJ = float(VJ) if VJ is not None else VJ_DEFAULT
        self.FC = float(FC) if FC is not None else FC_DEFAULT
        self.CP = float(CP) if CP is not None else CP_DEFAULT
        self.TT = float(TT) if TT is not None else TT_DEFAULT
        self.BV = float(BV) if BV is not None else BV_DEFAULT
        self.IBV = float(IBV) if IBV is not None else IBV_DEFAULT
        self.KF = float(KF) if KF is not None else KF_DEFAULT
        self.AF = float(AF) if AF is not None else AF_DEFAULT
        self.FFE = float(FFE) if FFE is not None else FFE_DEFAULT
<<<<<<< HEAD
        self.TEMP = utilities.Celsius2Kelvin(float(TEMP)) if TEMP is not None else TEMP_DEFAULT
=======
        self.TEMP = utilities.Celsius2Kelvin(
            float(TEMP)) if TEMP is not None else TEMP_DEFAULT
>>>>>>> 9cda92ee
        self.XTI = float(XTI) if XTI is not None else XTI_DEFAULT
        self.EG = float(EG) if EG is not None else EG_DEFAULT
        self.TBV = float(TBV) if TBV is not None else TBV_DEFAULT
        self.TRS = float(TRS) if TRS is not None else TRS_DEFAULT
        self.TTT1 = float(TTT1) if TTT1 is not None else TTT1_DEFAULT
        self.TTT2 = float(TTT2) if TTT2 is not None else TTT2_DEFAULT
        self.TM1 = float(TM1) if TM1 is not None else TM1_DEFAULT
        self.TM2 = float(TM2) if TM2 is not None else TM2_DEFAULT
        self.T = T_DEFAULT
        self.last_vd = None
        self.VT = constants.Vth(self.T)
<<<<<<< HEAD
=======

>>>>>>> 9cda92ee
    def get_i(self, op_index, ports_v, dev):
        if dev.T != self.T:
            self.set_temperature(dev.T)
        if not self.RS:
<<<<<<< HEAD
            i = self._get_i(ports_v[0])*dev.AREA if self.RS == 0 else self._get_irs(ports_v, dev)
=======
            i = self._get_i(
                ports_v[0]) * dev.AREA if self.RS == 0 else self._get_irs(ports_v, dev)
>>>>>>> 9cda92ee
            dev.last_vd = ports_v[0]
        else:
            i = self._get_irs(ports_v, dev)
        return i
<<<<<<< HEAD
    def _get_irs(self, ports_v, dev):
        vth = self.VT
        vd = dev.last_vd if dev.last_vd is not None else vth
        RS = self.RS/dev.AREA
        idiode = self._get_i(vd)*dev.AREA
        while True: 
            gm = self.get_gm(0, [vd], 0, dev, rs=False)
            dvd = (ports_v[0] - idiode*self.RS-vd)/(1.0 + gm*RS)
            vd = vd + min(self.VT, abs(dvd))*numpy.sign([dvd])[0]
            idiode_old = idiode
            idiode = self._get_i(vd)*dev.AREA
            di = idiode - idiode_old
            if dc_analysis.convergence_check(x=(idiode, vd), dx=(di, dvd), residuum=((vd-ports_v[0])/RS+idiode, ports_v[0]-vd-idiode*self.RS), nv_minus_one=1)[0]:
                break
        dev.last_vd = vd
        return idiode
    def _safe_exp(self, x):
        return math.exp(x) if x<70 else math.exp(70)+10*x
            
    def _get_i(self, v):
        i = self.IS*(self._safe_exp(v/(self.N*self.VT))-1) \
            + self.ISR*(self._safe_exp(v/(self.NR*self.VT))-1)
        return i
    def get_gm(self, op_index, ports_v, port_index, dev, rs=True):
        if dev.T != self.T:
            self.set_temperature(dev.T)
        gm = self.IS/(self.N*self.VT)*\
            self._safe_exp(ports_v[0]/(self.N*self.VT)) +\
            self.ISR/(self.NR*self.VT)*\
            self._safe_exp(ports_v[0]/(self.NR*self.VT))
        if rs and self.RS != 0.0:
            gm = 1./(self.RS + 1./(gm+options.gmin*1e-1))
        return dev.AREA*gm
    def __str__(self):
        pass
=======

    def _get_irs(self, ports_v, dev):
        vth = self.VT
        vd = dev.last_vd if dev.last_vd is not None else vth
        RS = self.RS / dev.AREA
        idiode = self._get_i(vd) * dev.AREA
        while True:
            gm = self.get_gm(0, [vd], 0, dev, rs=False)
            dvd = (ports_v[0] - idiode * self.RS - vd) / (1.0 + gm * RS)
            vd = vd + min(self.VT, abs(dvd)) * numpy.sign([dvd])[0]
            idiode_old = idiode
            idiode = self._get_i(vd) * dev.AREA
            di = idiode - idiode_old
            if dc_analysis.convergence_check(x=(idiode, vd), dx=(di, dvd), residuum=((vd - ports_v[0]) / RS + idiode, ports_v[0] - vd - idiode * self.RS), nv_minus_one=1)[0]:
                break
        dev.last_vd = vd
        return idiode

    def _safe_exp(self, x):
        return math.exp(x) if x < 70 else math.exp(70) + 10 * x

    def _get_i(self, v):
        i = self.IS * (self._safe_exp(v / (self.N * self.VT)) - 1) \
            + self.ISR * (self._safe_exp(v / (self.NR * self.VT)) - 1)
        return i

    def get_gm(self, op_index, ports_v, port_index, dev, rs=True):
        if dev.T != self.T:
            self.set_temperature(dev.T)
        gm = self.IS / (self.N * self.VT) *\
            self._safe_exp(ports_v[0] / (self.N * self.VT)) +\
            self.ISR / (self.NR * self.VT) *\
            self._safe_exp(ports_v[0] / (self.NR * self.VT))
        if rs and self.RS != 0.0:
            gm = 1. / (self.RS + 1. / (gm + options.gmin * 1e-1))
        return dev.AREA * gm

    def __str__(self):
        pass

>>>>>>> 9cda92ee
    def set_temperature(self, T):
        T = float(T)
        self.EG = constants.si.Eg(T)
        ni = constants.si.ni(T)
<<<<<<< HEAD
        self.IS = self.IS*(T/self.T)**(self.XTI/self.N) * math.exp(-constants.e\
            *constants.si.Eg(300)/(self.N*constants.k*T)*(1-T/self.T))
        self.BV = self.BV - self.TBV*(T-self.T)
        self.RS = self.RS*(1+self.TRS*(T - self.T))
        self.T = T
=======
        self.IS = self.IS * (T / self.T) ** (self.XTI / self.N) * math.exp(-constants.e
                                                                           * constants.si.Eg(300) / (self.N * constants.k * T) * (1 - T / self.T))
        self.BV = self.BV - self.TBV * (T - self.T)
        self.RS = self.RS * (1 + self.TRS * (T - self.T))
        self.T = T
>>>>>>> 9cda92ee
<|MERGE_RESOLUTION|>--- conflicted
+++ resolved
@@ -17,12 +17,6 @@
 # You should have received a copy of the GNU General Public License v2
 # along with ahkab.  If not, see <http://www.gnu.org/licenses/>.
 
-<<<<<<< HEAD
-__version__ = "0.08"
-
-import math, numpy
-import constants, printing, dc_analysis, utilities, options
-=======
 __version__ = "0.091"
 
 import math
@@ -32,7 +26,6 @@
 import dc_analysis
 import utilities
 import options
->>>>>>> 9cda92ee
 
 """
 Contains a diode element and its model class.
@@ -50,15 +43,10 @@
     is_nonlinear = True
     is_symbolic = True
     dc_guess = [0.425]
-<<<<<<< HEAD
-    def __init__(self, n1, n2, model, AREA=None, T=None, ic=None, off=False):
-        class dev_class: pass
-=======
 
     def __init__(self, n1, n2, model, AREA=None, T=None, ic=None, off=False):
         class dev_class:
             pass
->>>>>>> 9cda92ee
         self.device = dev_class()
         self.device.AREA = AREA if AREA is not None else 1.0
         self.device.T = T
@@ -69,13 +57,8 @@
         self.model = model
         if self.device.T is None:
             self.device.T = constants.T
-<<<<<<< HEAD
-        
-        if ic is not None: #fixme
-=======
 
         if ic is not None:  # fixme
->>>>>>> 9cda92ee
             print "(W): ic support in diodes is very experimental."
             self.dc_guess = ic
         self.ic = ic
@@ -90,16 +73,6 @@
 
     def _get_T(self):
         return self.device.T
-<<<<<<< HEAD
-    def set_temperature(self, T):
-        """Set the operating temperature IN KELVIN degrees"""
-        self.device.T = T
-    def __str__(self):
-        T = self._get_T()
-        rep = "%s area=%g T=%g" % (self.model.name, self.device.AREA, self.device.T)
-        if self.ic is not None:
-            rep = rep + " ic="+str(self.ic)
-=======
 
     def set_temperature(self, T):
         """Set the operating temperature IN KELVIN degrees"""
@@ -111,7 +84,6 @@
             self.model.name, self.device.AREA, self.device.T)
         if self.ic is not None:
             rep = rep + " ic=" + str(self.ic)
->>>>>>> 9cda92ee
         elif self.off:
             rep += " off"
         return rep
@@ -122,21 +94,13 @@
     def get_drive_ports(self, op):
         return self.ports
 
-<<<<<<< HEAD
-    def i(self, op_index, ports_v, time=0): #with gmin added
-=======
     def i(self, op_index, ports_v, time=0):  # with gmin added
->>>>>>> 9cda92ee
         v = ports_v[0]
         i = self.model.get_i(op_index, ports_v, self.device)
         return i
 
     def g(self, op_index, ports_v, port_index, time=0):
-<<<<<<< HEAD
-        if not port_index == 0: 
-=======
         if not port_index == 0:
->>>>>>> 9cda92ee
             raise Exception, "Attepted to evaluate a diode's gm on an unknown port."
         return self.model.get_gm(op_index, ports_v, port_index, self.device)
 
@@ -144,12 +108,8 @@
         vn1n2 = float(ports_v_v[0][0])
         idiode = self.i(0, (vn1n2,))
         gmdiode = self.g(0, (vn1n2,), 0)
-<<<<<<< HEAD
-        info = ["V(n1-n2): ", vn1n2, "[V]", "I(n1-n2):", idiode, "[A]", "P:", vn1n2*idiode, "g:", gmdiode, "[A/V]", "T:", self._get_T(), "K" ]
-=======
         info = ["V(n1-n2): ", vn1n2, "[V]", "I(n1-n2):", idiode, "[A]", "P:",
                 vn1n2 * idiode, "g:", gmdiode, "[A/V]", "T:", self._get_T(), "K"]
->>>>>>> 9cda92ee
         arr = [[self.part_id.upper()] + info]
         strarr = printing.table_setup(arr)
         return strarr
@@ -157,11 +117,7 @@
     def print_op_info(self, ports_v):
         print self.get_op_info(ports_v),
 
-<<<<<<< HEAD
-IS_DEFAULT = 1e-14 # A
-=======
 IS_DEFAULT = 1e-14  # A
->>>>>>> 9cda92ee
 N_DEFAULT = 1.0
 ISR_DEFAULT = 0.0  # A
 NR_DEFAULT = 2.0
@@ -191,20 +147,12 @@
 
 
 class diode_model:
-<<<<<<< HEAD
-    def __init__(self, name, IS=None, N=None, ISR=None, NR=None, RS=None, 
-             CJ0=None, M=None, VJ=None, FC=None, CP=None, TT=None, 
-             BV=None, IBV=None, KF=None, AF=None, FFE=None, TEMP=None, 
-             XTI=None, EG=None, TBV=None, TRS=None, TTT1=None, TTT2=None, 
-             TM1=None, TM2=None):
-=======
 
     def __init__(self, name, IS=None, N=None, ISR=None, NR=None, RS=None,
                  CJ0=None, M=None, VJ=None, FC=None, CP=None, TT=None,
                  BV=None, IBV=None, KF=None, AF=None, FFE=None, TEMP=None,
                  XTI=None, EG=None, TBV=None, TRS=None, TTT1=None, TTT2=None,
                  TM1=None, TM2=None):
->>>>>>> 9cda92ee
         self.name = name
         self.IS = float(IS) if IS is not None else IS_DEFAULT
         self.N = float(N) if N is not None else N_DEFAULT
@@ -222,12 +170,8 @@
         self.KF = float(KF) if KF is not None else KF_DEFAULT
         self.AF = float(AF) if AF is not None else AF_DEFAULT
         self.FFE = float(FFE) if FFE is not None else FFE_DEFAULT
-<<<<<<< HEAD
-        self.TEMP = utilities.Celsius2Kelvin(float(TEMP)) if TEMP is not None else TEMP_DEFAULT
-=======
         self.TEMP = utilities.Celsius2Kelvin(
             float(TEMP)) if TEMP is not None else TEMP_DEFAULT
->>>>>>> 9cda92ee
         self.XTI = float(XTI) if XTI is not None else XTI_DEFAULT
         self.EG = float(EG) if EG is not None else EG_DEFAULT
         self.TBV = float(TBV) if TBV is not None else TBV_DEFAULT
@@ -239,61 +183,17 @@
         self.T = T_DEFAULT
         self.last_vd = None
         self.VT = constants.Vth(self.T)
-<<<<<<< HEAD
-=======
-
->>>>>>> 9cda92ee
+
     def get_i(self, op_index, ports_v, dev):
         if dev.T != self.T:
             self.set_temperature(dev.T)
         if not self.RS:
-<<<<<<< HEAD
-            i = self._get_i(ports_v[0])*dev.AREA if self.RS == 0 else self._get_irs(ports_v, dev)
-=======
             i = self._get_i(
                 ports_v[0]) * dev.AREA if self.RS == 0 else self._get_irs(ports_v, dev)
->>>>>>> 9cda92ee
             dev.last_vd = ports_v[0]
         else:
             i = self._get_irs(ports_v, dev)
         return i
-<<<<<<< HEAD
-    def _get_irs(self, ports_v, dev):
-        vth = self.VT
-        vd = dev.last_vd if dev.last_vd is not None else vth
-        RS = self.RS/dev.AREA
-        idiode = self._get_i(vd)*dev.AREA
-        while True: 
-            gm = self.get_gm(0, [vd], 0, dev, rs=False)
-            dvd = (ports_v[0] - idiode*self.RS-vd)/(1.0 + gm*RS)
-            vd = vd + min(self.VT, abs(dvd))*numpy.sign([dvd])[0]
-            idiode_old = idiode
-            idiode = self._get_i(vd)*dev.AREA
-            di = idiode - idiode_old
-            if dc_analysis.convergence_check(x=(idiode, vd), dx=(di, dvd), residuum=((vd-ports_v[0])/RS+idiode, ports_v[0]-vd-idiode*self.RS), nv_minus_one=1)[0]:
-                break
-        dev.last_vd = vd
-        return idiode
-    def _safe_exp(self, x):
-        return math.exp(x) if x<70 else math.exp(70)+10*x
-            
-    def _get_i(self, v):
-        i = self.IS*(self._safe_exp(v/(self.N*self.VT))-1) \
-            + self.ISR*(self._safe_exp(v/(self.NR*self.VT))-1)
-        return i
-    def get_gm(self, op_index, ports_v, port_index, dev, rs=True):
-        if dev.T != self.T:
-            self.set_temperature(dev.T)
-        gm = self.IS/(self.N*self.VT)*\
-            self._safe_exp(ports_v[0]/(self.N*self.VT)) +\
-            self.ISR/(self.NR*self.VT)*\
-            self._safe_exp(ports_v[0]/(self.NR*self.VT))
-        if rs and self.RS != 0.0:
-            gm = 1./(self.RS + 1./(gm+options.gmin*1e-1))
-        return dev.AREA*gm
-    def __str__(self):
-        pass
-=======
 
     def _get_irs(self, ports_v, dev):
         vth = self.VT
@@ -334,21 +234,12 @@
     def __str__(self):
         pass
 
->>>>>>> 9cda92ee
     def set_temperature(self, T):
         T = float(T)
         self.EG = constants.si.Eg(T)
         ni = constants.si.ni(T)
-<<<<<<< HEAD
-        self.IS = self.IS*(T/self.T)**(self.XTI/self.N) * math.exp(-constants.e\
-            *constants.si.Eg(300)/(self.N*constants.k*T)*(1-T/self.T))
-        self.BV = self.BV - self.TBV*(T-self.T)
-        self.RS = self.RS*(1+self.TRS*(T - self.T))
-        self.T = T
-=======
         self.IS = self.IS * (T / self.T) ** (self.XTI / self.N) * math.exp(-constants.e
                                                                            * constants.si.Eg(300) / (self.N * constants.k * T) * (1 - T / self.T))
         self.BV = self.BV - self.TBV * (T - self.T)
         self.RS = self.RS * (1 + self.TRS * (T - self.T))
-        self.T = T
->>>>>>> 9cda92ee
+        self.T = T