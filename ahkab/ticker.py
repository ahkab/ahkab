# -*- coding: iso-8859-1 -*-
# ticker.py
# Progress indicator class
# Copyright 2006 Giuseppe Venturini

# This file is part of the ahkab simulator.
#
# Ahkab is free software: you can redistribute it and/or modify
# it under the terms of the GNU General Public License as published by
# the Free Software Foundation, version 2 of the License.
#
# Ahkab is distributed in the hope that it will be useful,
# but WITHOUT ANY WARRANTY; without even the implied warranty of
# MERCHANTABILITY or FITNESS FOR A PARTICULAR PURPOSE.  See the
# GNU General Public License for more details.
#
# You should have received a copy of the GNU General Public License v2
# along with ahkab.  If not, see <http://www.gnu.org/licenses/>.

"""
Implements a progress indicator.
"""

<<<<<<< HEAD
__version__ = "0.08"
=======
__version__ = "0.091"
>>>>>>> 9cda92ee

import sys


class ticker:
<<<<<<< HEAD
    """This is a progress indicator class.
    
    If activated, you shouldn't print anything to screen before calling
    ticker.hide().

    If you wish to change the progress indicator, change self.progress to
    something else. 
=======

    """This is a progress indicator class.

    If activated, you shouldn't print anything to screen before calling
    ticker.hide().

    If you wish to change the progress indicator, change self.progress to
    something else.
>>>>>>> 9cda92ee
    """
    progress = ("-", "\\", "|", "/")
    _index = 0
    _step = 0
    _display = False
    increments_for_step = 1
<<<<<<< HEAD
    
    def __init__(self, increments_for_step=10):
        self.increments_for_step = increments_for_step
        
=======

    def __init__(self, increments_for_step=10):
        self.increments_for_step = increments_for_step

>>>>>>> 9cda92ee
    def step(self, enable):
        """After calling this function ticker.increments_for_step times
        the status is incremented."""
        if not enable:
            return
        if (self._index + 1) % self.increments_for_step == 0:
            if (self._step + 1) % len(self.progress) == 0:
                self._step = 0
            else:
                self._step = self._step + 1
            self._index = 0
            if self._display:
<<<<<<< HEAD
                sys.stdout.write("\b"+self.progress[self._step])
                sys.stdout.flush()
        else:
            self._index = self._index + 1
    
=======
                sys.stdout.write("\b" + self.progress[self._step])
                sys.stdout.flush()
        else:
            self._index = self._index + 1

>>>>>>> 9cda92ee
    def hide(self, enable):
        """Before printing to screen, call this to hide the progress
        indicator.
        """
        if not enable:
            return
        sys.stdout.write("\b")
        sys.stdout.flush()
        self._display = False
<<<<<<< HEAD
    
=======

>>>>>>> 9cda92ee
    def display(self, enable):
        """Print to screen the progress indicator. Call hide to hide it
        again.
        """
        if not enable:
            return
        sys.stdout.write(self.progress[self._step])
        sys.stdout.flush()
        self._display = True
<<<<<<< HEAD
        
=======

>>>>>>> 9cda92ee
    def reset(self):
        """Reset to initial status. Doesn't hide it."""
        self._step = 0
        self._index = 0

if __name__ == "__main__":
    # test
    import time
    tk = ticker()
    tk.display()
    for i in range(100000):
        time.sleep(0.0001)
        tk.step()
    tk.hide()<|MERGE_RESOLUTION|>--- conflicted
+++ resolved
@@ -21,25 +21,12 @@
 Implements a progress indicator.
 """
 
-<<<<<<< HEAD
-__version__ = "0.08"
-=======
 __version__ = "0.091"
->>>>>>> 9cda92ee
 
 import sys
 
 
 class ticker:
-<<<<<<< HEAD
-    """This is a progress indicator class.
-    
-    If activated, you shouldn't print anything to screen before calling
-    ticker.hide().
-
-    If you wish to change the progress indicator, change self.progress to
-    something else. 
-=======
 
     """This is a progress indicator class.
 
@@ -48,24 +35,16 @@
 
     If you wish to change the progress indicator, change self.progress to
     something else.
->>>>>>> 9cda92ee
     """
     progress = ("-", "\\", "|", "/")
     _index = 0
     _step = 0
     _display = False
     increments_for_step = 1
-<<<<<<< HEAD
-    
-    def __init__(self, increments_for_step=10):
-        self.increments_for_step = increments_for_step
-        
-=======
 
     def __init__(self, increments_for_step=10):
         self.increments_for_step = increments_for_step
 
->>>>>>> 9cda92ee
     def step(self, enable):
         """After calling this function ticker.increments_for_step times
         the status is incremented."""
@@ -78,19 +57,11 @@
                 self._step = self._step + 1
             self._index = 0
             if self._display:
-<<<<<<< HEAD
-                sys.stdout.write("\b"+self.progress[self._step])
-                sys.stdout.flush()
-        else:
-            self._index = self._index + 1
-    
-=======
                 sys.stdout.write("\b" + self.progress[self._step])
                 sys.stdout.flush()
         else:
             self._index = self._index + 1
 
->>>>>>> 9cda92ee
     def hide(self, enable):
         """Before printing to screen, call this to hide the progress
         indicator.
@@ -100,11 +71,7 @@
         sys.stdout.write("\b")
         sys.stdout.flush()
         self._display = False
-<<<<<<< HEAD
-    
-=======
 
->>>>>>> 9cda92ee
     def display(self, enable):
         """Print to screen the progress indicator. Call hide to hide it
         again.
@@ -114,11 +81,7 @@
         sys.stdout.write(self.progress[self._step])
         sys.stdout.flush()
         self._display = True
-<<<<<<< HEAD
-        
-=======
 
->>>>>>> 9cda92ee
     def reset(self):
         """Reset to initial status. Doesn't hide it."""
         self._step = 0
