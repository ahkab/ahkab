# -*- coding: utf-8 -*-
# testing.py
# Testing framework
# Copyright 2014 Giuseppe Venturini

# This file is part of the ahkab simulator.
#
# Ahkab is free software: you can redistribute it and/or modify
# it under the terms of the GNU General Public License as published by
# the Free Software Foundation, version 2 of the License.
#
# Ahkab is distributed in the hope that it will be useful,
# but WITHOUT ANY WARRANTY; without even the implied warranty of
# MERCHANTABILITY or FITNESS FOR A PARTICULAR PURPOSE.  See the
# GNU General Public License for more details.
#
# You should have received a copy of the GNU General Public License v2
# along with ahkab.  If not, see <http://www.gnu.org/licenses/>.

"""
A straight-forward framework to buid tests to ensure no regressions
occur during development.

Two classes for describing tests are defined in this module:

- :class:`NetlistTest`, used to run a netlist-based test,
- :class:`APITest`, used to run an API-based test.

Every test, no matter which class is referenced internally, is
univocally identified by a alphanumeric id, which will
be referred to as ``<test_id>`` in the following.


Directory structure
\"\"\"\"\"\"\"\"\"\"\"\"\"\"\"\"\"\"\"

The tests are placed in ``tests/``, under a directory with the same
id as the test, ie:

::

    tests/<test_id>/


Running tests
\"\"\"\"\"\"\"\"\"\"\"\"\"

The test is performed with as working directory one among the following:

 - The ahkab repository root,

 - ``tests/``,

 - ``tests/<test_id>``.

this is necessary for the framework to find its way to the reference files.

More specifically a test can either be run manually through the Python
interpreter:

::

    python tests/<test_id>/test_<test_id>.py

or with the ``nose`` testing package:

::

    nosetests tests/<test_id>/test_<test_id>.py

To run the whole test suite, issue:

::

    nosetests tests/*/*.py

Please refer to the `nose documentation`_ for more info about the command
``nosetests``.

.. _nose documentation: https://nose.readthedocs.org/en/latest/

Running your tests for the first time
\"\"\"\"\"\"\"\"\"\"\"\"\"\"\"\"\"\"\"\"\"\"\"\"\"\"\"\"\"\"\"\"\"\"\"\"\"

The first time you run a test you defined yourself, no reference data will be
available to check the test results and decide whether the test was passed or
if a test fail occurred.

In this case, if you call ``nose``, the test will (expectedly) fail.

Please run the test manually (see above) and the test framework will generate
the reference data for you.

Please *check the generated reference data carefully!*
Wrong reference defeats the whole concept of running tests!


Overview of a typical test based on :class:`NetlistTest`
\"\"\"\"\"\"\"\"\"\"\"\"\"\"\"\"\"\"\"\"\"\"\"\"\"\"\"\"\"\"\"\"\"\"\"\"\"\"\"\"\"\"\"\"\"\"\"\"\"\"\"\"\"\"\"\"\"\"

Each test is composed by multiple files.

Required files
^^^^^^^^^^^^^^

The main directory must contain:

- ``<test_id>.ini``, an INI configuration file containing the details of the
  test,

- ``test_<test_id>.py``, the script executing the test,

- ``<test_id>.ckt``, the main netlist file to be run.

- the reference data files for checking the pass/fail status of the test.
  These can be automatically generated, as it will be shown below.

With the exception of the netlist file, which is free for the test writer
to define, and the data files, which clearly depend on the test at hand,
the other files have a predefined structure which will be examined
in more detail in the next sections.

Configuration file
''''''''''''''''''

Few rules are there regarding the entries in the configuration file.

They are as follows:

- The file name must be ``<test_id>.ini``,

- It must be located under ``tests/<test_id>/``,

- It must have a ``[test]`` section, containing the following entries:

  - ``name``, set to the ``<test_id>``, for error-checking,

  - ``netlist``, set to the netlist filename, ``<test_id>.ckt``, prepended
    with the the netlist path relative to ``tests/<test_id>/`` (most of
    the time that means just ``<test_id>.ckt``)

  - ``type``, a comma-separated list of analyses that will be executed during
    the test. Values may be ``op``, ``dc``, ``tran``, ``symbolic``... and so on.

  - One entry ``<analysis>_ref`` for each of the analyses listed in the
    ``type`` entry above.
    The value is recommended to be set to ``<test_id>-ref.<analysis>`` or
    ``<test_id>-ref.<analysis>.pickle``, if you prefer to save data in
    Python's pickle format. Notice only trusted pickle files should
    ever be loaded.

  - ``skip-on-travis``, set to either ``0`` or ``1``, to flag whether this
    test should be run on Travis-CI or not. Torture tests, tests needing
    lots of CPU or memory, and long-lasting tests in general should be
    disabled on Travis-CI to not exceed:

    - a total build time of 50 minutes,

    - A no stdout activity time of 10 minutes.

The contents of an example test configuration file ``rtest1.ini``
follow, as an example.

::

    [test]
    name = rtest1
    netlist = rtest1.ckt
    type = dc, op
    dc_ref = rtest1-ref.dc
    op_ref = rtest1-ref.op
    skip-on-travis = 0


Script file
'''''''''''

The test script file is where most of the action takes place and where
the highest amount of flexibility is available.

That said, the ahkab testing framework was designed to make for extremely
simple and straight-forward test scripts.

It is probably easier to introduce writing the scripts with an example.

Below is a typical script file.

::

    from ahkab.testing import NetlistTest
    from ahkab import options
    # add this to prevent interactive plot directives
    # in the netlist from halting the test waiting for
    # user input
    options.plotting_show_plots = False

    def myoptions():
        # optionally, set non-standard options
        sim_opts = {}
        sim_opts.update({'gmin':1e-9})
        sim_opts.update({'iea':1e-3})
        sim_opts.update({'transient_max_nr_iter':200})
        return sim_opts

    def test():
        # this requires a netlist ``mytest.ckt``
        # and a configuration file ``mytest.ini``
        nt = NetlistTest('mytest', sim_opts=myoptions())
        nt.setUp()
        nt.test()
        nt.tearDown()

    # It is recommended to set the docstring to a meaningful value
    test.__doc__ = "My test description, printed out by nose"

    if __name__ == '__main__':
        nt = NetlistTest('mytest', sim_opts=myoptions())
        nt.setUp()
        nt.test()

Notice how a function ``test()`` is defined, as that will be
run by ``nose``, and a ``'__main__'`` block is defined too,
to allow running the script from the command line.

It is slightly non-standard, as :func:`NetlistTest.setUp()` and
:func:`NetlistTest.tearDown()` are called inside ``test()``, but this
was found to be an acceptable compromise between complexity and following
standard practices.

The script is meant to be run from the command line in case a regression
is detected by ``nose``, possibly with the aid of a debugger.
As such, the :func:`NetlistTest.tearDown()` function is not executed
in the ``'__main__'`` block, so that the test outputs are preserved for
inspection.

That said, the example file should be easy to understand and in most cases
a simple:

::

    :%s/mytest/<test_id>/g

in VIM - will suffice to generate your own script file. Just remember to save
to ``test_<test_id>.py``.

Overview of a typical test based on :class:`APITest`
\"\"\"\"\"\"\"\"\"\"\"\"\"\"\"\"\"\"\"\"\"\"\"\"\"\"\"\"\"\"\"\"\"\"\"\"\"\"\"\"\"\"\"\"\"\"\"\"\"\"\"\"\"\"\"\"\"\"\"\"\"

Required files
^^^^^^^^^^^^^^

The main directory must contain:

- ``test_<test_id>.py``, the script executing the test,

- the reference data files for checking the pass/fail status of the test.
  These can be automatically generated, as it will be shown below.

Script file
'''''''''''

Again, it is probably easier to introduce the API test scripts with an example.

Below is a typical test script file:

::

    import ahkab
    from ahkab import ahkab, circuit, printing, devices, testing

    cli = False

    def test():
        \"\"\"Test docstring to be printed out by nose\"\"\"

        mycircuit = circuit.Circuit(title="Butterworth Example circuit", filename=None)

        ## define nodes
        gnd = mycircuit.get_ground_node()
        n1 = mycircuit.create_node('n1')
        n2 = mycircuit.create_node('n2')
        # ...

        ## add elements
        mycircuit.add_resistor(name="R1", n1="n1", n2="n2", value=600)
        mycircuit.add_inductor(name="L1", n1="n2", n2=gnd, value=15.24e-3)
        mycircuit.add_vsource("V1", n1="n1", n2=gnd, dc_value=5, ac_value=.5)
        # ...

        if cli:
            print(mycircuit)

        ## define analyses
        op_analysis = ahkab.new_op(outfile='<test_id>')
        ac_analysis = ahkab.new_ac(start=1e3, stop=1e5, points=100, outfile='<test_id>')
        # ...

        ## create a testbench
        testbench = testing.APITest('<test_id>', mycircuit,
                                    [op_analysis, ac_analysis],
                                    skip_on_travis=True)

        ## setup and test
        testbench.setUp()
        testbench.test()

        ## this section is recommended. If something goes wrong, you may call the
        ## test from the cli and the plots to video in the following will allow
        ## for quick inspection
        if cli:
            ## re-run the test to grab the results
            r = ahkab.run(mycircuit, an_list=[op_analysis, ac_analysis])
            ## plot and save interesting data
            fig = plt.figure()
            plt.title(mycircuit.title + " - TRAN Simulation")
            plt.plot(r['tran']['T'], r['tran']['VN1'], label="Input voltage")
            plt.hold(True)
            plt.plot(r['tran']['T'], r['tran']['VN4'], label="output voltage")
            plt.legend()
            plt.hold(False)
            plt.grid(True)
            plt.ylabel('Step response')
            plt.xlabel('Time [s]')
            fig.savefig('tran_plot.png')
        else:
            ## don't forget to tearDown the testbench when under nose!
            testbench.tearDown()

    if __name__ == '__main__':
        import pylab as plt
        cli = True
        test()
        plt.show()

Once again, a function ``test()`` is defined, as that will be the
entry point of ``nose``, and a ``'__main__'`` block is defined as well,
to allow running the script from the command line.

Inside ``test()``, the circuit to be tested is defined, accessing the
``ahkab`` module directly, to set up elements, sources and analyses.
Directly calling :func:`ahkab.run()` is not necessary,
:func:`APITest.test()` will take care of that for you.

Notice how :func:`APITest.setUp()` and :func:`APITest.tearDown()` are
called inside ``test()``, as in the previous case.

The script is meant to be run from the command line in case a regression
is detected by ``nose``, possibly with the aid of a debugger.
As such, the :func:`APITest.tearDown()` function is not executed
in the ``'__main__'`` block, so that the test outputs are preserved for
inspection.

Additionally, plotting is performed if the test is directly run from
the command line.

In case non-standard simulation options are necessary, they can be set
as in the previous example.

Module reference
\"\"\"\"\"\"\"\"\"\"\"\"\"\"\"\"

"""

from __future__ import (unicode_literals, absolute_import,
                        division, print_function)

import time
import os
import sys
import pickle
import unittest
from warnings import warn

try:
    from configparser import ConfigParser
except ImportError:
    from ConfigParser import ConfigParser

import numpy as np
import sympy

from scipy.interpolate import InterpolatedUnivariateSpline

from nose.tools import ok_, nottest
from nose.plugins.skip import SkipTest

from . import csvlib
from . import results
from . import options
from . import pz
from .ahkab import main, run


class _MyDict(dict):
    pass

@nottest
class NetlistTest(unittest.TestCase):
    """A class to run a netlist file and check the results against
    a pre-computed reference.

    **Parameters:**

    test_id : string
        The test id. For a netlist named ``"rc_network.ckt"``, this is
        to be set to ``"rc_network"``.

    er : float, optional
        Allowed relative error (applies to numeric results only).

    er : float, optional
        Allowed absolute error (applies to numeric results only).

    sim_opts : dict, optional
        A dictionary containing the options to be used for the test.
    """

    def __init__(self, test_id, er=1e-6, ea=1e-9, sim_opts={}):
        unittest.TestCase.__init__(self, methodName='test')
        self.test_id = test_id
        self.er = er
        self.ea = ea
        self.test.__func__.__doc__ = "%s simulation" % (test_id, )
        self.ref_data = {} # the reference results will be loaded here
        self._sim_opts = sim_opts
        self._reset_opts = {}

    def _set_sim_opts(self, sim_opts):
        for opt in sim_opts.keys():
            if hasattr(options, opt):
                self._reset_opts.update({opt:getattr(options, opt)})
                setattr(options, opt, sim_opts[opt])
            else:
                raise ValueError("Option %s is not a valid option." % opt)

    def _reset_sim_opts(self):
        for opt in self._reset_opts:
            setattr(options, opt, self._reset_opts[opt])

    def setUp(self):
        """Set up the testbench."""
        # find the needed files wrt the WD
        # we may be called from <checkout-dir>/tests/<mytest>
        # or from <checkout-dir>/tests/
        # or from <checkout-dir>/
        wd = os.getcwd()
        if os.path.split(wd)[1] == self.test_id:
            self.reference_path = "."
        elif os.path.split(wd)[1] == 'tests':
            self.reference_path = os.path.join(wd, self.test_id)
        else:
            self.reference_path = os.path.join(wd, 'tests', self.test_id)

        if not os.path.isfile(os.path.join(self.reference_path,
                                           '%s.ini' % self.test_id)):
            raise IOError("Config file %s not found." %
                           os.path.join(self.reference_path,
                                        '%s.ini' % self.test_id))
        # read the test config from <test_id>.ini
        cp = ConfigParser()
        cp.read(os.path.join(self.reference_path, '%s.ini' % self.test_id))
        self.skip = bool(int(cp.get('test', 'skip-on-travis')))
        assert self.test_id == cp.get('test', 'name')

        netlist = cp.get('test', 'netlist')
        self.netlist = os.path.join(self.reference_path, netlist)
        del netlist

        types = cp.get('test', 'type')
        self.types = [t.strip().replace(',', '').lower()
                      for t in types.split(',')]
        del types

        # reference files holding the reference results
        self.refs = {}
        for t in self.types:
            self.refs.update({t: os.path.join(self.reference_path,
                                 cp.get('test', t + '_ref'))})

        # files to be removed after the test is completed successfully
        self.rmfiles = []
        for i in self.types:
            if i == 'op':
                self.rmfiles.append(os.path.join(self.reference_path,
                                                 '%s.opinfo' %
                                                 self.test_id))
            self.rmfiles.append(os.path.join(self.reference_path,
                                                 '%s.%s' %
                                                 (self.test_id, i)))

        # Are we in a reference run?
        self.ref_run = False
        for i in list(self.refs.values()):
            self.ref_run = not os.path.isfile(i)
            if self.ref_run:
                print("RUNNING REFERENCE RUN - INVALID TEST!")
                break
        if not self.ref_run:
            self._load_references()

    def _load_references(self):
        for t, file_ref in list(self.refs.items()):
            if 'pickle' in file_ref:
                with open(file_ref, 'rb') as fp:
                    self.ref_data.update({t: pickle.load(fp)})
            else:
                data, headers, _, _ = csvlib.load_csv(file_ref, [], None, 0, verbose=0)
                res = _MyDict()
                if os.path.splitext(file_ref)[1][1:].lower() == 'ac':
                    res.update({headers[0]:data[0, :]})
                    for i, h in enumerate(headers):
                         if h[0] == h[-1] == '|':
                             pi = headers.index('arg('+h[1:-1]+')')
                             res.update({h[1:-1]:data[i, :]*np.exp(1j*data[pi, :])})
                         else:
                             continue
                else:
                    for i, h in enumerate(headers):
                        res.update({h: data[i, :]})
                res.x = headers[0]
                self.ref_data.update({t: res})

    def _run_test(self):
        # no reference runs with nose
        if sys.argv[0].endswith('nosetests') and self.ref_run:
            self._reset_sim_opts()
            raise SkipTest
        # check whether we are on travis or not and skip if needed.
        if 'TRAVIS' in os.environ and self.skip:
            self._reset_sim_opts()
            raise SkipTest
<<<<<<< HEAD
        print("Running test... ", end="")
=======
        self._set_sim_opts(self._sim_opts)
        print "Running test... ",
>>>>>>> 7f56f5f8
        start = time.time()
        res = main(filename=self.netlist,
                   outfile=os.path.join(self.reference_path, self.test_id),
                   verbose=0)
        stop = time.time()
        times = stop - start
        print("done.\nThe test took %f s" % times)
        return res

    def _check(self, res, ref):
        if hasattr(res, 'get_x'):
            x = res.get_x()
            for k in list(res.keys()):
                if np.all(res[k] == x):
                    continue
                elif np.any(np.iscomplex(res[k])) or np.any(np.iscomplex(ref[k])):
                    # Interpolate Re and Im of the results to compare.
                    x = x.reshape((-1, ))
                    refx = ref[ref.x].reshape((-1, ))
                    d1 = InterpolatedUnivariateSpline(x, np.real(res[k]).reshape((-1, )))
                    d2 = InterpolatedUnivariateSpline(refx, np.real(ref[k]).reshape((-1, )))
                    ok_(np.allclose(d1(x), d2(x), rtol=self.er, atol=self.ea), "Test %s FAILED (Re)" % self.test_id)
                    d1 = InterpolatedUnivariateSpline(x, np.imag(res[k]).reshape((-1, )))
                    d2 = InterpolatedUnivariateSpline(refx, np.imag(ref[k]).reshape((-1, )))
                    ok_(np.allclose(d1(x), d2(x), rtol=self.er, atol=self.ea), "Test %s FAILED (Im)" % self.test_id)
                else:
                    # Interpolate the results to compare.
                    x = x.reshape((-1, ))
                    refx = ref[ref.x].reshape((-1, ))
                    d1 = InterpolatedUnivariateSpline(x, np.real_if_close(res[k]).reshape((-1, )))
                    d2 = InterpolatedUnivariateSpline(refx, np.real_if_close(ref[k]).reshape((-1, )))
                    ok_(np.allclose(d1(x), d2(x), rtol=self.er, atol=self.ea), "Test %s FAILED" % self.test_id)
        elif isinstance(res, results.op_solution):
            for k in list(res.keys()):
                assert k in ref
                ok_(np.allclose(res[k], ref[k], rtol=self.er, atol=self.ea), "Test %s FAILED" % self.test_id)
        elif isinstance(res, results.pz_solution):
            # recover the reference signularities from Re/Im data
            ref_sing_keys = list(ref.keys())[:]
            ref_sing_keys.sort()
            assert len(ref_sing_keys) % 2 == 0
            ref_sing = [ref[ref_sing_keys[int(len(ref_sing_keys)/2) + k]] + ref[ref_sing_keys[k]]*1j \
                        for k in range(int(len(ref_sing_keys)/2))]
            ref_poles_num = len([k for k in ref.keys() if k[:4] == 'Re(p'])
            poles_ref, zeros_ref = ref_sing[:ref_poles_num], ref_sing[ref_poles_num:]
            assert len(poles_ref) == len(res.poles)
            pz._check_singularities(res.poles, poles_ref)
            assert len(zeros_ref) == len(res.zeros)
            pz._check_singularities(res.zeros, zeros_ref)
        else:
            if isinstance(res, list) or isinstance(res, tuple):
                for i, j in zip(res, ref):
                    self._check(i, j)
            elif res is not None:
                for k in list(res.keys()):
                    assert k in ref
                    if isinstance(res[k], dict): # hence ref[k] will be a dict too
                        self._check(res[k], ref[k])
                    elif isinstance(ref[k], sympy.Basic) and isinstance(res[k], sympy.Basic):
                        assert (res[k] == ref[k]) or (sympy.simplify(ref[k]/res[k]) == 1)
                    else:
                        assert res[k] == ref[k]

    def test(self):
        """Run the test."""
        res = self._run_test()
        if not self.ref_run:
            ok_(set(list(res.keys())) == set(list(self.ref_data.keys())),
                "Reference and test data have a different number of nodes")
            for t in list(res.keys()):
                ok_(t in self.ref_data, 'simulation %s not in the reference data')
                print("Checking results for %s analysis..." % t)
                self._check(res[t], self.ref_data[t])
        else:
            for t, ref_file in list(self.refs.items()):
                if '.pickle' in ref_file:
                    with open(ref_file, 'w') as fp:
                        pickle.dump(res[t], fp, protocol=2)
                else:
                    res_file = os.path.join(self.reference_path,
                                            '%s.%s' % (self.test_id, t))
                    os.rename(res_file, ref_file)

    def tearDown(self):
        """Remove temporary files - if needed."""
        if self.ref_run:
            pass
        else:
            for f in self.rmfiles:
                os.remove(f)
        self._reset_sim_opts()


@nottest
class APITest(unittest.TestCase):
    """A class to run a supplied circuit and check the results against
    a pre-computed reference.

    **Parameters:**

    test_id : string
        The test id.

    circ : circuit instance
        The circuit to be tested

    an_list : list of dicts
        A list of the analyses to be performed
    er : float, optional
        Allowed relative error (applies to numeric results only).

    er : float, optional
        Allowed absolute error (applies to numeric results only).

    sim_opts : dict, optional
        A dictionary containing the options to be used for the test.

    skip_on_travis : bool, optional
        Should we skip the test on Travis? Set to ``True`` for long tests
    """

    def __init__(self, test_id, circ, an_list, er=1e-6, ea=1e-9, sim_opts={}, skip_on_travis=False):
        unittest.TestCase.__init__(self, methodName='test')
        self.test_id = test_id
        self.er = er
        self.ea = ea
        self.test.__func__.__doc__ = "%s simulation" % (test_id, )
        self.ref_data = {} # the reference results will be loaded here
        self.skip = skip_on_travis
        self.circ = circ
        self.an_list = an_list
        self._sim_opts = sim_opts
        self._reset_opts = {}
        self._set_sim_opts(sim_opts)
        self.res = None
        for an in an_list:
            if 'outfile' in an and self.test_id not in an['outfile']:
                warn("W: Analysis %s has outfile set to %s" %
                      (an['type'], an['outfile']))

    def _set_sim_opts(self, sim_opts):
        for opt in sim_opts.keys():
            if hasattr(options, opt):
                self._reset_opts.update({opt:getattr(options, opt)})
                setattr(options, opt, sim_opts[opt])
            else:
                raise ValueError("Option %s is not a valid option." % opt)

    def _reset_sim_opts(self):
        for opt in self._reset_opts:
            setattr(options, opt, self._reset_opts[opt])

    def setUp(self):
        """Set up the testbench"""
        # find the needed files wrt the WD
        # we may be called from <checkout-dir>/tests/<mytest>
        # or from <checkout-dir>/tests/
        # or from <checkout-dir>/
        wd = os.getcwd()
        if os.path.split(wd)[1] == self.test_id:
            self.reference_path = "."
        elif os.path.split(wd)[1] == 'tests':
            self.reference_path = os.path.join(wd, self.test_id)
        else:
            self.reference_path = os.path.join(wd, 'tests', self.test_id)

        self.types = [a['type'] for a in self.an_list]

        # reference files holding the reference results
        self.refs = {}
        for t in self.types:
            self.refs.update({t: os.path.join(self.reference_path,
                                              self.test_id + '-ref' + '.'+ t)})

        # update the an_list with abs paths
        for i in range(len(self.an_list)):
            if 'outfile' in self.an_list[i] and \
               self.an_list[i]['outfile'] is not None and \
               not self.an_list[i]['outfile'] == 'stdout' and \
               not (len(self.an_list[i]['outfile']) > 5 and \
                    self.an_list[i]['outfile'][:4] == '/tmp/'):
                if not os.path.isabs(self.an_list[i]['outfile']):
                    self.an_list[i]['outfile'] = os.path.join(self.reference_path,
                                                       self.an_list[i]['outfile'])

        # files to be removed after the test is completed successfully
        self.rmfiles = []
        for an in self.an_list:
            if 'outfile' in an and \
               an['outfile'] is not None and \
               not an['outfile'] == 'stdout' and \
               not (len(an['outfile']) > 5 and an['outfile'][:4] == '/tmp/'):
                self.rmfiles.append(an['outfile'])
                if an['type'] == 'op':
                    self.rmfiles.append(an['outfile'] + 'info')

        # Are we in a reference run?
        self.ref_run = False
        for i in list(self.refs.values()):
            self.ref_run = not os.path.isfile(i)
            if self.ref_run:
                print("RUNNING REFERENCE RUN - INVALID TEST!")
                break
        if not self.ref_run:
            self._load_references()

    def _load_references(self):
        for t, file_ref in list(self.refs.items()):
            if '.symbolic' in file_ref:
                with open(file_ref, 'rb') as fp:
                    self.ref_data.update({t: pickle.load(fp)})
            else:
                data, headers, _, _ = csvlib.load_csv(file_ref, [], None, 0, verbose=0)
                res = _MyDict()
                if os.path.splitext(file_ref)[1][1:].lower() == 'ac':
                    res.update({headers[0]:data[0, :]})
                    for i, h in enumerate(headers):
                         if h[0] == h[-1] == '|':
                             pi = headers.index('arg('+h[1:-1]+')')
                             res.update({h[1:-1]:data[i, :]*np.exp(1j*data[pi, :])})
                         else:
                             continue
                else:
                    for i, h in enumerate(headers):
                        res.update({h: data[i, :]})
                res.x = headers[0] if not t == 'op' else None
                self.ref_data.update({t: res})

    def _run_test(self):
        if 'TRAVIS' in os.environ and self.skip:
            self._reset_sim_opts()
            raise SkipTest
        print("Running test... ", end=' ')
        start = time.time()
        res = run(self.circ, self.an_list)
        stop = time.time()
        times = stop - start
        print("done.\nThe test took %f s" % times)
        return res

    def _check(self, res, ref):
        if hasattr(res, 'get_x'):
            x = res.get_x()
            for k in list(res.keys()):
                if np.all(res[k] == x):
                    continue
                elif np.any(np.iscomplex(res[k])) or np.any(np.iscomplex(ref[k])):
                    # Interpolate Re and Im of the results to compare.
                    x = x.reshape((-1, ))
                    refx = ref[ref.x].reshape((-1, ))
                    d1 = InterpolatedUnivariateSpline(x, np.real(res[k]).reshape((-1, )))
                    d2 = InterpolatedUnivariateSpline(refx, np.real(ref[k]).reshape((-1, )))
                    ok_(np.allclose(d1(x), d2(x), rtol=self.er, atol=self.ea), "Test %s FAILED (Re)" % self.test_id)
                    d1 = InterpolatedUnivariateSpline(x, np.imag(res[k]).reshape((-1, )))
                    d2 = InterpolatedUnivariateSpline(refx, np.imag(ref[k]).reshape((-1, )))
                    ok_(np.allclose(d1(x), d2(x), rtol=self.er, atol=self.ea), "Test %s FAILED (Im)" % self.test_id)
                else:
                    # Interpolate the results to compare.
                    x = x.reshape((-1, ))
                    refx = ref[ref.x].reshape((-1, ))
                    d1 = InterpolatedUnivariateSpline(x, np.real_if_close(res[k]).reshape((-1, )))
                    d2 = InterpolatedUnivariateSpline(refx, np.real_if_close(ref[k]).reshape((-1, )))
                    ok_(np.allclose(d1(x), d2(x), rtol=self.er, atol=self.ea), "Test %s FAILED" % self.test_id)
        elif isinstance(res, results.op_solution):
            for k in list(res.keys()):
                assert k in ref
                ok_(np.allclose(res[k], ref[k], rtol=self.er, atol=self.ea), "Test %s FAILED" % self.test_id)
        else:
            if isinstance(res, list) or isinstance(res, tuple):
                self._check(res[0], ref)
            elif res is not None:
                for k in list(res.keys()):
                    assert k in list(ref.keys())
                    if isinstance(res[k], dict): # hence ref[k] will be a dict too
                        self._check(res[k], ref[k])
                    elif isinstance(ref[k], sympy.Basic) and isinstance(res[k], sympy.Basic):
                        assert (res[k] == ref[k]) or (sympy.simplify(ref[k]/res[k]) == 1)
                    else:
                        assert res[k] == ref[k]

    def test(self):
        """Run the test."""
        res = self._run_test()
        if not self.ref_run:
            ok_(set(list(res.keys())) == set(list(self.ref_data.keys())),
                "Reference and test data have a different number of nodes")
            for t in list(res.keys()):
                ok_(t in self.ref_data, 'simulation %s not in the reference data')
                print("Checking results for %s analysis..." % t)
                self._check(res[t], self.ref_data[t])
        else:
            # move ref files into place
            for an in self.an_list:
                ref_file = self.refs[an['type']]
                if not os.path.isabs(an['outfile']):
                    res_file = os.path.join(self.reference_path, an['outfile'])
                else:
                    res_file = an['outfile']
                os.rename(res_file, ref_file)

    def tearDown(self):
        """Remove temporary files - if needed."""
        if self.ref_run:
            pass
        else:
            for f in self.rmfiles:
                os.remove(f)
        self._reset_sim_opts()<|MERGE_RESOLUTION|>--- conflicted
+++ resolved
@@ -529,12 +529,8 @@
         if 'TRAVIS' in os.environ and self.skip:
             self._reset_sim_opts()
             raise SkipTest
-<<<<<<< HEAD
+        self._set_sim_opts(self._sim_opts)
         print("Running test... ", end="")
-=======
-        self._set_sim_opts(self._sim_opts)
-        print "Running test... ",
->>>>>>> 7f56f5f8
         start = time.time()
         res = main(filename=self.netlist,
                    outfile=os.path.join(self.reference_path, self.test_id),
