# -*- coding: utf-8 -*-
# testing.py
# Testing framework
# Copyright 2014 Giuseppe Venturini

# This file is part of the ahkab simulator.
#
# Ahkab is free software: you can redistribute it and/or modify
# it under the terms of the GNU General Public License as published by
# the Free Software Foundation, version 2 of the License.
#
# Ahkab is distributed in the hope that it will be useful,
# but WITHOUT ANY WARRANTY; without even the implied warranty of
# MERCHANTABILITY or FITNESS FOR A PARTICULAR PURPOSE.  See the
# GNU General Public License for more details.
#
# You should have received a copy of the GNU General Public License v2
# along with ahkab.  If not, see <http://www.gnu.org/licenses/>.

"""
A straight-forward framework to buid tests to ensure no regressions
occur during development.

Two classes for describing tests are defined in this module:

- :class:`NetlistTest`, used to run a netlist-based test,
- :class:`APITest`, used to run an API-based test.

Every test, no matter which class is referenced internally, is 
univocally identified by a alphanumeric id, which will
be referred to as ``<test_id>`` in the following.


Directory structure
\"\"\"\"\"\"\"\"\"\"\"\"\"\"\"\"\"\"\"

The tests are placed in ``tests/``, under a directory with the same
id as the test, ie: 

::

    tests/<test_id>/


Running tests
\"\"\"\"\"\"\"\"\"\"\"\"\"

The test is performed with as working directory one among the following:

 - The ahkab repository root,

 - ``tests/``,

 - ``tests/<test_id>``.

this is necessary for the framework to find its way to the reference files.

More specifically a test can either be run manually through the Python
interpreter:

::

    python tests/<test_id>/test_<test_id>.py

or with the ``nose`` testing package:

::

    nosetests tests/<test_id>/test_<test_id>.py

To run the whole test suite, issue:

::

    nosetests tests/*/*.py

Please refer to the `nose documentation`_ for more info about the command
``nosetests``.

.. _nose documentation: https://nose.readthedocs.org/en/latest/

Running your tests for the first time
\"\"\"\"\"\"\"\"\"\"\"\"\"\"\"\"\"\"\"\"\"\"\"\"\"\"\"\"\"\"\"\"\"\"\"\"\"

The first time you run a test you defined yourself, no reference data will be
available to check the test results and decide whether the test was passed or
if a test fail occurred.

In this case, if you call ``nose``, the test will (expectedly) fail.

Please run the test manually (see above) and the test framework will generate
the reference data for you.

Please *check the generated reference data carefully!*
Wrong reference defeats the whole concept of running tests!


Overview of a typical test based on :class:`NetlistTest`
\"\"\"\"\"\"\"\"\"\"\"\"\"\"\"\"\"\"\"\"\"\"\"\"\"\"\"\"\"\"\"\"\"\"\"\"\"\"\"\"\"\"\"\"\"\"\"\"\"\"\"\"\"\"\"\"\"\"

Each test is composed by multiple files.

Required files
^^^^^^^^^^^^^^

The main directory must contain:

- ``<test_id>.ini``, an INI configuration file containing the details of the
  test,

- ``test_<test_id>.py``, the script executing the test,

- ``<test_id>.ckt``, the main netlist file to be run.

- the reference data files for checking the pass/fail status of the test.
  These can be automatically generated, as it will be shown below.

With the exception of the netlist file, which is free for the test writer
to define, and the data files, which clearly depend on the test at hand,
the other files have a predefined structure which will be examined
in more detail in the next sections.

Configuration file
''''''''''''''''''

Few rules are there regarding the entries in the configuration file.

They are as follows:

- The file name must be ``<test_id>.ini``,

- It must be located under ``tests/<test_id>/``,

- It must have a ``[test]`` section, containing the following entries:

  - ``name``, set to the ``<test_id>``, for error-checking,

  - ``netlist``, set to the netlist filename, ``<test_id>.ckt``, prepended
    with the the netlist path relative to ``tests/<test_id>/`` (most of 
    the time that means just ``<test_id>.ckt``)

  - ``type``, a comma-separated list of analyses that will be executed during
    the test. Values may be ``op``, ``dc``, ``tran``, ``symbolic``... and so on.

  - One entry ``<analysis>_ref`` for each of the analyses listed in the 
    ``type`` entry above.
    The value is recommended to be set to ``<test_id>-ref.<analysis>`` or
    ``<test_id>-ref.<analysis>.pickle``, if you prefer to save data in
    Python's pickle format. Notice only trusted pickle files should
    ever be loaded.

  - ``skip-on-travis``, set to either ``0`` or ``1``, to flag whether this
    test should be run on Travis-CI or not. Torture tests, tests needing
    lots of CPU or memory, and long-lasting tests in general should be
    disabled on Travis-CI to not exceed:

    - a total build time of 50 minutes,

    - A no stdout activity time of 10 minutes.

The contents of an example test configuration file ``rtest1.ini``
follow, as an example.

::

    [test]
    name = rtest1
    netlist = rtest1.ckt
    type = dc, op
    dc_ref = rtest1-ref.dc
    op_ref = rtest1-ref.op
    skip-on-travis = 0


Script file
'''''''''''

The test script file is where most of the action takes place and where
the highest amount of flexibility is available. 

That said, the ahkab testing framework was designed to make for extremely
simple and straight-forward test scripts.

It is probably easier to introduce writing the scripts with an example.

Below is a typical script file.

::

    from ahkab.testing import NetlistTest
    from ahkab import options
    # add this to prevent interactive plot directives
    # in the netlist from halting the test waiting for
    # user input
    options.plotting_show_plots = False

    def myoptions():
        # optionally, set non-standard options
        sim_opts = {}
        sim_opts.update({'gmin':1e-9})
        sim_opts.update({'iea':1e-3})
        sim_opts.update({'transient_max_nr_iter':200})
        return sim_opts

    def test():
        # this requires a netlist ``mytest.ckt``
        # and a configuration file ``mytest.ini``
        nt = NetlistTest('mytest', sim_opts=myoptions())
        nt.setUp()
        nt.test()
        nt.tearDown()

    # It is recommended to set the docstring to a meaningful value
    test.__doc__ = "My test description, printed out by nose"

    if __name__ == '__main__':
        nt = NetlistTest('mytest', sim_opts=myoptions())
        nt.setUp()
        nt.test()

Notice how a function ``test()`` is defined, as that will be
run by ``nose``, and a ``'__main__'`` block is defined too,
to allow running the script from the command line.

It is slightly non-standard, as :func:`NetlistTest.setUp()` and
:func:`NetlistTest.tearDown()` are called inside ``test()``, but this
was found to be an acceptable compromise between complexity and following
standard practices.

The script is meant to be run from the command line in case a regression
is detected by ``nose``, possibly with the aid of a debugger.
As such, the :func:`NetlistTest.tearDown()` function is not executed
in the ``'__main__'`` block, so that the test outputs are preserved for
inspection.

That said, the example file should be easy to understand and in most cases
a simple:

::

    :%s/mytest/<test_id>/g

in VIM - will suffice to generate your own script file. Just remember to save
to ``test_<test_id>.py``.

Overview of a typical test based on :class:`APITest`
\"\"\"\"\"\"\"\"\"\"\"\"\"\"\"\"\"\"\"\"\"\"\"\"\"\"\"\"\"\"\"\"\"\"\"\"\"\"\"\"\"\"\"\"\"\"\"\"\"\"\"\"\"\"\"\"\"\"\"\"\"

Required files
^^^^^^^^^^^^^^

The main directory must contain:

- ``test_<test_id>.py``, the script executing the test,

- the reference data files for checking the pass/fail status of the test.
  These can be automatically generated, as it will be shown below.

Script file
'''''''''''

Again, it is probably easier to introduce the API test scripts with an example.

Below is a typical test script file:

::

    import ahkab
    from ahkab import ahkab, circuit, printing, devices, testing

    cli = False

    def test():
        \"\"\"Test docstring to be printed out by nose\"\"\"

        mycircuit = circuit.Circuit(title="Butterworth Example circuit", filename=None)

        ## define nodes
        gnd = mycircuit.get_ground_node()
        n1 = mycircuit.create_node('n1')
        n2 = mycircuit.create_node('n2')
        # ...

        ## add elements
        mycircuit.add_resistor(name="R1", n1="n1", n2="n2", value=600)
        mycircuit.add_inductor(name="L1", n1="n2", n2=gnd, value=15.24e-3)
        mycircuit.add_vsource("V1", n1="n1", n2=gnd, dc_value=5, ac_value=.5)
        # ...

        if cli:
            printing.print_circuit(mycircuit)

        ## define analyses
        op_analysis = ahkab.new_op(outfile='<test_id>')
        ac_analysis = ahkab.new_ac(start=1e3, stop=1e5, points=100, outfile='<test_id>')
        # ...

        ## create a testbench
        testbench = testing.APITest('<test_id>', mycircuit, 
                                    [op_analysis, ac_analysis],
                                    skip_on_travis=True)

        ## setup and test
        testbench.setUp()
        testbench.test()

        ## this section is recommended. If something goes wrong, you may call the
        ## test from the cli and the plots to video in the following will allow
        ## for quick inspection
        if cli:
            ## re-run the test to grab the results
            r = ahkab.run(mycircuit, an_list=[op_analysis, ac_analysis])
            ## plot and save interesting data
            fig = plt.figure()
            plt.title(mycircuit.title + " - TRAN Simulation")
            plt.plot(r['tran']['T'], r['tran']['VN1'], label="Input voltage")
            plt.hold(True)
            plt.plot(r['tran']['T'], r['tran']['VN4'], label="output voltage")
            plt.legend()
            plt.hold(False)
            plt.grid(True)
            plt.ylabel('Step response')
            plt.xlabel('Time [s]')
            fig.savefig('tran_plot.png')
        else:
            ## don't forget to tearDown the testbench when under nose!
            testbench.tearDown()

    if __name__ == '__main__':
        import pylab as plt
        cli = True
        test()
        plt.show()

Once again, a function ``test()`` is defined, as that will be the
entry point of ``nose``, and a ``'__main__'`` block is defined as well,
to allow running the script from the command line.

Inside ``test()``, the circuit to be tested is defined, accessing the
``ahkab`` module directly, to set up elements, sources and analyses.
Directly calling :func:`ahkab.run()` is not necessary,
:func:`APITest.test()` will take care of that for you.

Notice how :func:`APITest.setUp()` and :func:`APITest.tearDown()` are
called inside ``test()``, as in the previous case.

The script is meant to be run from the command line in case a regression
is detected by ``nose``, possibly with the aid of a debugger.
As such, the :func:`APITest.tearDown()` function is not executed
in the ``'__main__'`` block, so that the test outputs are preserved for
inspection.

Additionally, plotting is performed if the test is directly run from
the command line.

In case non-standard simulation options are necessary, they can be set
as in the previous example.

Module reference
\"\"\"\"\"\"\"\"\"\"\"\"\"\"\"\"

"""

from __future__ import print_function, division

import time
import os
import sys
import pickle
import unittest
from warnings import warn

try:
    from configparser import ConfigParser
except ImportError:
    from ConfigParser import ConfigParser

import numpy as np
import sympy

from scipy.interpolate import InterpolatedUnivariateSpline

from nose.tools import ok_, nottest
from nose.plugins.skip import SkipTest

from . import csvlib
from . import results
from . import options
from . import pz
from .ahkab import main, run


class _MyDict(dict):
    pass

@nottest
class NetlistTest(unittest.TestCase):
    """A class to run a netlist file and check the results against
    a pre-computed reference.

    **Parameters:**

    test_id : string
        The test id. For a netlist named ``"rc_network.ckt"``, this is
        to be set to ``"rc_network"``.

    er : float, optional
        Allowed relative error (applies to numeric results only).

    er : float, optional
        Allowed absolute error (applies to numeric results only).

    sim_opts : dict, optional
        A dictionary containing the options to be used for the test.
    """

    def __init__(self, test_id, er=1e-6, ea=1e-9, sim_opts={}):
        unittest.TestCase.__init__(self, methodName='test')
        self.test_id = test_id
        self.er = er
        self.ea = ea
        self.test.__func__.__doc__ = "%s simulation" % (test_id, )
        self.ref_data = {} # the reference results will be loaded here
        self._sim_opts = sim_opts
        self._reset_opts = {}
        self._set_sim_opts(sim_opts)

    def _set_sim_opts(self, sim_opts):
        for opt in sim_opts.keys():
            if hasattr(options, opt):
                self._reset_opts.update({opt:getattr(options, opt)})
                setattr(options, opt, sim_opts[opt])
            else:
                raise ValueError("Option %s is not a valid option." % opt)

    def _reset_sim_opts(self):
        for opt in self._reset_opts:
            setattr(options, opt, self._reset_opts[opt])

    def setUp(self):
        """Set up the testbench"""
        # find the needed files wrt the WD
        # we may be called from ahkab/tests/<mytest>
        # or from tests/<mytest>
        # or from <mytest>
        wd = os.getcwd()
        if os.path.split(wd)[1] == 'ahkab':
            self.reference_path = os.path.join(wd, 'tests', self.test_id)
        elif os.path.split(wd)[1] == 'tests':
            self.reference_path = os.path.join(wd, self.test_id)
        else:
            self.reference_path = "."

        # read the test config from <test_id>.ini
        cp = ConfigParser()
        cp.read(os.path.join(self.reference_path, '%s.ini' % self.test_id))
        self.skip = bool(int(cp.get('test', 'skip-on-travis')))
        assert self.test_id == cp.get('test', 'name')

        netlist = cp.get('test', 'netlist')
        self.netlist = os.path.join(self.reference_path, netlist)
        del netlist

        types = cp.get('test', 'type')
        self.types = [t.strip().replace(',', '').lower()
                      for t in types.split(',')]
        del types

        # reference files holding the reference results
        self.refs = {}
        for t in self.types:
            self.refs.update({t: os.path.join(self.reference_path,
                                 cp.get('test', t + '_ref'))})

        # files to be removed after the test is completed successfully
        self.rmfiles = []
        for i in self.types:
            if i == 'op':
                self.rmfiles.append(os.path.join(self.reference_path, 
                                                 '%s.opinfo' % 
                                                 self.test_id))
            self.rmfiles.append(os.path.join(self.reference_path, 
                                                 '%s.%s' % 
                                                 (self.test_id, i)))

        # Are we in a reference run?
        self.ref_run = False
        for i in list(self.refs.values()):
            self.ref_run = not os.path.isfile(i)
            if self.ref_run:
                print("RUNNING REFERENCE RUN - INVALID TEST!")
                break
        if not self.ref_run:
            self._load_references()

    def _load_references(self):
        for t, file_ref in list(self.refs.items()):
            if 'pickle' in file_ref:
                with open(file_ref, 'rb') as fp:
                    self.ref_data.update({t: pickle.load(fp)})
            else:
                data, headers, _, _ = csvlib.load_csv(file_ref, [], None, 0, verbose=0)
                res = _MyDict()
                if os.path.splitext(file_ref)[1][1:].lower() == 'ac':
                    res.update({headers[0]:data[0, :]})
                    for i, h in enumerate(headers):
                         if h[0] == h[-1] == '|':
                             pi = headers.index('arg('+h[1:-1]+')')
                             res.update({h[1:-1]:data[i, :]*np.exp(1j*data[pi, :])})
                         else:
                             continue
                else:
                    for i, h in enumerate(headers):
                        res.update({h: data[i, :]})
                res.x = headers[0]
                self.ref_data.update({t: res})

    def _run_test(self):
        # no reference runs with nose
        if sys.argv[0].endswith('nosetests') and self.ref_run:
            self._reset_sim_opts()
            raise SkipTest
        # check whether we are on travis or not and skip if needed.
        if 'TRAVIS' in os.environ and self.skip:
            self._reset_sim_opts()
            raise SkipTest
        print("Running test... ", end=' ')
        start = time.time()
        res = main(filename=self.netlist,
                   outfile=os.path.join(self.reference_path, self.test_id),
                   verbose=0)
        stop = time.time()
        times = stop - start
        print("done.\nThe test took %f s" % times)
        return res

    def _check(self, res, ref):
        if hasattr(res, 'get_x'):
            x = res.get_x()
            for k in list(res.keys()):
                if np.all(res[k] == x):
                    continue
                elif np.any(np.iscomplex(res[k])) or np.any(np.iscomplex(ref[k])):
                    # Interpolate Re and Im of the results to compare.
                    x = x.reshape((-1, ))
                    refx = ref[ref.x].reshape((-1, ))
                    d1 = InterpolatedUnivariateSpline(x, np.real(res[k]).reshape((-1, )))
                    d2 = InterpolatedUnivariateSpline(refx, np.real(ref[k]).reshape((-1, )))
                    ok_(np.allclose(d1(x), d2(x), rtol=self.er, atol=self.ea), "Test %s FAILED (Re)" % self.test_id)
                    d1 = InterpolatedUnivariateSpline(x, np.imag(res[k]).reshape((-1, )))
                    d2 = InterpolatedUnivariateSpline(refx, np.imag(ref[k]).reshape((-1, )))
                    ok_(np.allclose(d1(x), d2(x), rtol=self.er, atol=self.ea), "Test %s FAILED (Im)" % self.test_id)
                else:
                    # Interpolate the results to compare.
                    x = x.reshape((-1, ))
                    refx = ref[ref.x].reshape((-1, ))
                    d1 = InterpolatedUnivariateSpline(x, np.real_if_close(res[k]).reshape((-1, )))
                    d2 = InterpolatedUnivariateSpline(refx, np.real_if_close(ref[k]).reshape((-1, )))
                    ok_(np.allclose(d1(x), d2(x), rtol=self.er, atol=self.ea), "Test %s FAILED" % self.test_id)
        elif isinstance(res, results.op_solution):
            for k in ref.keys():
                assert k in res
                ok_(np.allclose(res[k], ref[k], rtol=self.er, atol=self.ea), "Test %s FAILED" % self.test_id)
        elif isinstance(res, results.pz_solution):
            # recover the reference signularities from Re/Im data
            ref_sing_keys = ref.keys()[:]
            ref_sing_keys.sort()
            assert len(ref_sing_keys) % 2 == 0
            ref_sing = [ref[ref_sing_keys[int(len(ref_sing_keys)/2) + k]] + ref[ref_sing_keys[k]]*1j \
                        for k in range(int(len(ref_sing_keys)/2))]
            ref_poles_num = len([k for k in ref.keys() if k[:4] == 'Re(p'])
            poles_ref, zeros_ref = ref_sing[:ref_poles_num], ref_sing[ref_poles_num:]
            assert len(poles_ref) == len(res.poles)
            pz._check_singularities(res.poles, poles_ref)
            assert len(zeros_ref) == len(res.zeros)
            pz._check_singularities(res.zeros, zeros_ref)
        else:
            if isinstance(res, list) or isinstance(res, tuple):
                for i, j in zip(res, ref):
                    self._check(i, j)
            elif res is not None:
                for k in ref.keys():
                    assert k in res
                    if isinstance(res[k], dict): # hence ref[k] will be a dict too
                        self._check(res[k], ref[k])
                    elif isinstance(ref[k], sympy.Basic) and isinstance(ref[k], sympy.Basic):
                        assert (res[k] == ref[k]) or (sympy.simplify(ref[k]/res[k]) == 1)
                    else:
                        assert res[k] == ref[k]

    def test(self):
        """Run the test."""
        res = self._run_test()
        if not self.ref_run:
<<<<<<< HEAD
            ok_(set(list(res.keys())) == set(list(self.ref_data.keys())),
                "Reference and test data have a different number of nodes")
            for t in list(res.keys()):
                ok_(t in self.ref_data, 'simulation %s not in the reference data')
=======
            for t in list(res.keys()):
                ok_(t in self.ref_data, 'simulation %s not in the reference data' % t)
>>>>>>> 5fd28cba
                print("Checking results for %s analysis..." % t)
                self._check(res[t], self.ref_data[t])
        else:
            for t, ref_file in list(self.refs.items()):
                if '.pickle' in ref_file:
                    with open(ref_file, 'w') as fp:
                        pickle.dump(res[t], fp, protocol=2)
                else:
                    res_file = os.path.join(self.reference_path, 
                                            '%s.%s' % (self.test_id, t))
                    os.rename(res_file, ref_file)

    def tearDown(self):
        """Remove temporary files - if needed."""
        if self.ref_run:
            pass
        else:
            for f in self.rmfiles:
                os.remove(f)
        self._reset_sim_opts()


@nottest
class APITest(unittest.TestCase):
    """A class to run a supplied circuit and check the results against
    a pre-computed reference.

    **Parameters:**

    test_id : string
        The test id. 

    circ : circuit instance
        The circuit to be tested

    an_list : list of dicts
        A list of the analyses to be performed
    er : float, optional
        Allowed relative error (applies to numeric results only).

    er : float, optional
        Allowed absolute error (applies to numeric results only).

    sim_opts : dict, optional
        A dictionary containing the options to be used for the test.

    skip_on_travis : bool, optional
        Should we skip the test on Travis? Set to ``True`` for long tests
    """

    def __init__(self, test_id, circ, an_list, er=1e-6, ea=1e-9, sim_opts={}, skip_on_travis=False):
        unittest.TestCase.__init__(self, methodName='test')
        self.test_id = test_id
        self.er = er
        self.ea = ea
        self.test.__func__.__doc__ = "%s simulation" % (test_id, )
        self.ref_data = {} # the reference results will be loaded here
        self.skip = skip_on_travis
        self.circ = circ
        self.an_list = an_list
        self._sim_opts = sim_opts
        self._reset_opts = {}
        self._set_sim_opts(sim_opts)
        self.res = None
        for an in an_list:
            if 'outfile' in an and self.test_id not in an['outfile']:
                warn("W: Analysis %s has outfile set to %s" %
                      (an['type'], an['outfile']))

    def _set_sim_opts(self, sim_opts):
        for opt in sim_opts.keys():
            if hasattr(options, opt):
                self._reset_opts.update({opt:getattr(options, opt)})
                setattr(options, opt, sim_opts[opt])
            else:
                raise ValueError("Option %s is not a valid option." % opt)

    def _reset_sim_opts(self):
        for opt in self._reset_opts:
            setattr(options, opt, self._reset_opts[opt])

    def setUp(self):
        """Set up the testbench"""
        # find the needed files wrt the WD
        # we may be called from ahkab/tests/<mytest>
        # or from tests/<mytest>
        # or from <mytest>
        wd = os.getcwd()
        if os.path.split(wd)[1] == 'ahkab':
            self.reference_path = os.path.join(wd, 'tests', self.test_id)
        elif os.path.split(wd)[1] == 'tests':
            self.reference_path = os.path.join(wd, self.test_id)
        else:
            self.reference_path = "."

        self.types = [a['type'] for a in self.an_list]

        # reference files holding the reference results
        self.refs = {}
        for t in self.types:
            self.refs.update({t: os.path.join(self.reference_path,
                                              self.test_id + '-ref' + '.'+ t)})

        # update the an_list with abs paths
        for i in range(len(self.an_list)):
            if 'outfile' in self.an_list[i] and \
               self.an_list[i]['outfile'] is not None and \
               not self.an_list[i]['outfile'] == 'stdout' and \
               not (len(self.an_list[i]['outfile']) > 5 and \
                    self.an_list[i]['outfile'][:4] == '/tmp/'): 
                if not os.path.isabs(self.an_list[i]['outfile']):
                    self.an_list[i]['outfile'] = os.path.join(self.reference_path, 
                                                       self.an_list[i]['outfile'])

        # files to be removed after the test is completed successfully
        self.rmfiles = []
        for an in self.an_list:
            if 'outfile' in an and \
               an['outfile'] is not None and \
               not an['outfile'] == 'stdout' and \
               not (len(an['outfile']) > 5 and an['outfile'][:4] == '/tmp/'): 
                self.rmfiles.append(an['outfile'])
                if an['type'] == 'op':
                    self.rmfiles.append(an['outfile'] + 'info')

        # Are we in a reference run?
        self.ref_run = False
        for i in list(self.refs.values()):
            self.ref_run = not os.path.isfile(i)
            if self.ref_run:
                print("RUNNING REFERENCE RUN - INVALID TEST!")
                break
        if not self.ref_run:
            self._load_references()

    def _load_references(self):
        for t, file_ref in list(self.refs.items()):
            if '.symbolic' in file_ref:
                with open(file_ref, 'rb') as fp:
                    self.ref_data.update({t: pickle.load(fp)})
            else:
                data, headers, _, _ = csvlib.load_csv(file_ref, [], None, 0, verbose=0)
                res = _MyDict()
                if os.path.splitext(file_ref)[1][1:].lower() == 'ac':
                    res.update({headers[0]:data[0, :]})
                    for i, h in enumerate(headers):
                         if h[0] == h[-1] == '|':
                             pi = headers.index('arg('+h[1:-1]+')')
                             res.update({h[1:-1]:data[i, :]*np.exp(1j*data[pi, :])})
                         else:
                             continue
                else:
                    for i, h in enumerate(headers):
                        res.update({h: data[i, :]})
                res.x = headers[0] if not t == 'op' else None
                self.ref_data.update({t: res})

    def _run_test(self):
        if 'TRAVIS' in os.environ and self.skip:
            self._reset_sim_opts()
            raise SkipTest
        print("Running test... ", end=' ')
        start = time.time()
        res = run(self.circ, self.an_list)
        stop = time.time()
        times = stop - start
        print("done.\nThe test took %f s" % times)
        return res

    def _check(self, res, ref):
        if hasattr(res, 'get_x'):
            x = res.get_x()
            for k in list(res.keys()):
                if np.all(res[k] == x):
                    continue
                elif np.any(np.iscomplex(res[k])) or np.any(np.iscomplex(ref[k])):
                    # Interpolate Re and Im of the results to compare.
                    x = x.reshape((-1, ))
                    refx = ref[ref.x].reshape((-1, ))
                    d1 = InterpolatedUnivariateSpline(x, np.real(res[k]).reshape((-1, )))
                    d2 = InterpolatedUnivariateSpline(refx, np.real(ref[k]).reshape((-1, )))
                    ok_(np.allclose(d1(x), d2(x), rtol=self.er, atol=self.ea), "Test %s FAILED (Re)" % self.test_id)
                    d1 = InterpolatedUnivariateSpline(x, np.imag(res[k]).reshape((-1, )))
                    d2 = InterpolatedUnivariateSpline(refx, np.imag(ref[k]).reshape((-1, )))
                    ok_(np.allclose(d1(x), d2(x), rtol=self.er, atol=self.ea), "Test %s FAILED (Im)" % self.test_id)
                else:
                    # Interpolate the results to compare.
                    x = x.reshape((-1, ))
                    refx = ref[ref.x].reshape((-1, ))
                    d1 = InterpolatedUnivariateSpline(x, np.real_if_close(res[k]).reshape((-1, )))
                    d2 = InterpolatedUnivariateSpline(refx, np.real_if_close(ref[k]).reshape((-1, )))
                    ok_(np.allclose(d1(x), d2(x), rtol=self.er, atol=self.ea), "Test %s FAILED" % self.test_id)
        elif isinstance(res, results.op_solution):
            for k in list(res.keys()):
                assert k in ref
                ok_(np.allclose(res[k], ref[k], rtol=self.er, atol=self.ea), "Test %s FAILED" % self.test_id)
        else:
            if isinstance(res, list) or isinstance(res, tuple):
                self._check(res[0], ref)
            elif res is not None:
                for k in list(res.keys()):
                    assert k in list(ref.keys())
                    if isinstance(res[k], dict): # hence ref[k] will be a dict too
                        self._check(res[k], ref[k])
                    elif isinstance(ref[k], sympy.Basic) and isinstance(ref[k], sympy.Basic):
                        assert (res[k] == ref[k]) or (sympy.simplify(ref[k]/res[k]) == 1)
                    else:
                        assert res[k] == ref[k]

    def test(self):
        """Run the test."""
        res = self._run_test()
        if not self.ref_run:
<<<<<<< HEAD
            ok_(set(list(res.keys())) == set(list(self.ref_data.keys())),
                "Reference and test data have a different number of nodes")
            for t in list(res.keys()):
                ok_(t in self.ref_data, 'simulation %s not in the reference data')
=======
            for t in list(res.keys()):
                ok_(t in self.ref_data, 'simulation %s not in the reference data' % t)
>>>>>>> 5fd28cba
                print("Checking results for %s analysis..." % t)
                self._check(res[t], self.ref_data[t])
        else:
            # move ref files into place
            for an in self.an_list:
                ref_file = self.refs[an['type']]
                if not os.path.isabs(an['outfile']):
                    res_file = os.path.join(self.reference_path, an['outfile'])
                else:
                    res_file = an['outfile']
                os.rename(res_file, ref_file)

    def tearDown(self):
        """Remove temporary files - if needed."""
        if self.ref_run:
            pass
        else:
            for f in self.rmfiles:
                os.remove(f)
        self._reset_sim_opts()<|MERGE_RESOLUTION|>--- conflicted
+++ resolved
@@ -592,15 +592,8 @@
         """Run the test."""
         res = self._run_test()
         if not self.ref_run:
-<<<<<<< HEAD
-            ok_(set(list(res.keys())) == set(list(self.ref_data.keys())),
-                "Reference and test data have a different number of nodes")
-            for t in list(res.keys()):
-                ok_(t in self.ref_data, 'simulation %s not in the reference data')
-=======
             for t in list(res.keys()):
                 ok_(t in self.ref_data, 'simulation %s not in the reference data' % t)
->>>>>>> 5fd28cba
                 print("Checking results for %s analysis..." % t)
                 self._check(res[t], self.ref_data[t])
         else:
@@ -814,15 +807,8 @@
         """Run the test."""
         res = self._run_test()
         if not self.ref_run:
-<<<<<<< HEAD
-            ok_(set(list(res.keys())) == set(list(self.ref_data.keys())),
-                "Reference and test data have a different number of nodes")
-            for t in list(res.keys()):
-                ok_(t in self.ref_data, 'simulation %s not in the reference data')
-=======
             for t in list(res.keys()):
                 ok_(t in self.ref_data, 'simulation %s not in the reference data' % t)
->>>>>>> 5fd28cba
                 print("Checking results for %s analysis..." % t)
                 self._check(res[t], self.ref_data[t])
         else:
