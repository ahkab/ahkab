--- conflicted
+++ resolved
@@ -284,17 +284,10 @@
     I = np.mat(np.eye(n_of_var))
     M = mna + C1 * D
     N = C0 * D
-<<<<<<< HEAD
     # Z = numpy.mat(numpy.zeros((n_of_var, n_of_var)))
     CMAT = numpy.mat(numpy.zeros((n_of_var * points, n_of_var * points)))
     for li in range(points):  # li = line index
         for ci in range(points):
-=======
-    # Z = np.mat(np.zeros((n_of_var, n_of_var)))
-    CMAT = np.mat(np.zeros((n_of_var * points, n_of_var * points)))
-    for li in xrange(points):  # li = line index
-        for ci in xrange(points):
->>>>>>> d1c216b5
             if li == 0:
                 if ci == 0:
                     temp = 1.0 * I
@@ -364,13 +357,8 @@
     printing.print_info_line(("Building Tt...", 5), verbose, print_nl=False)
     tick.reset()
     tick.display(verbose > 2)
-<<<<<<< HEAD
     Tt = numpy.zeros((points * n_of_var, 1))
     for index in range(1, points):
-=======
-    Tt = np.zeros((points * n_of_var, 1))
-    for index in xrange(1, points):
->>>>>>> d1c216b5
         v_eq = 0
         time = index * step
         for elem in circ:
