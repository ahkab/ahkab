# -*- coding: iso-8859-1 -*-
# bfpss.py
# Brute-force PSS analysis module
# Copyright 2006 Giuseppe Venturini

# This file is part of the ahkab simulator.
#
# Ahkab is free software: you can redistribute it and/or modify
# it under the terms of the GNU General Public License as published by
# the Free Software Foundation, version 2 of the License.
#
# Ahkab is distributed in the hope that it will be useful,
# but WITHOUT ANY WARRANTY; without even the implied warranty of
# MERCHANTABILITY or FITNESS FOR A PARTICULAR PURPOSE.  See the
# GNU General Public License for more details.
#
# You should have received a copy of the GNU General Public License v2
# along with ahkab.  If not, see <http://www.gnu.org/licenses/>.

"""Brute-force periodic steady state analysis module"""

from __future__ import (unicode_literals, absolute_import,
                        division, print_function)

import sys
import numpy as np
import numpy.linalg
import scipy
import scipy.sparse

from . import circuit
from . import dc_analysis
from . import devices
from . import implicit_euler
from . import options
from . import printing
from . import results
from . import ticker
from . import transient
from . import utilities


def bfpss(circ, period, step=None, points=None, autonomous=False, x0=None,
          mna=None, Tf=None, D=None, outfile='stdout',
          vector_norm=lambda v: max(abs(v)), verbose=3):
    """Performs a PSS analysis employing the 'brute-force' algorithm

    The time step is constant and IE will be used as DF.

    **Parameters:**

    circ : Circuit instance
        the circuit to be simulated

    period : float
        the period of the solution

    step : float, optional
        the time step between consecutive points, it will be calculated
        if not provided

    points : int, optional
        the number of points to be used to sample one period, it will be
        calculated if not provided

    autonomous : bool, optional
        Is the circuit clocked or autonomously oscillating?
        With the current implementation, setting ``autonomous=True``
        will result in an exception being raised, autonomous circuits are
        not supported

    x0 : ndarray, optional
        The initial guess to be used. (Experimental, needs work.)

    mna, D, Tf : ndarrays, optional
        The matrices describing the circuit may be supplied to speed up
        the solution, if available. If not supplied, they will be
        automatically calculated.

    vector_norm : function, optional
       The norm to be employed in the convergence checks.
       Defaults to the Inf norm.

    outfile : str, optional
        the output filename. Defaults to ``'stdout'``.

    verbose : int, optional
        Verbosity level on a scale from 0 (silent) to 6 (very verbose).
        The ``verbose`` flag is automatically set is to zero
        if ``datafilename == 'stdout'``

    .. note::

        ``step`` and ``points`` are mutually exclusive options:

        * if ``step`` is specified, the number of points will be
          automatically determined.
        * if ``points`` is set, the step will be automatically determined.
        * if none of them is set, ``options.shooting_default_points`` will
          be used as value for ``points`` and ``step`` computed accordingly.

    **Returns:**

    sol : results.pss_solution
        The simulation results

    """
    if outfile == "stdout":
        verbose = 0

    printing.print_info_line(
        ("Starting periodic steady state analysis:", 3), verbose)
    printing.print_info_line(("Method: brute-force", 3), verbose)

    if mna is None or Tf is None:
        (mna, Tf) = dc_analysis.generate_mna_and_N(circ, verbose=verbose)
        mna = utilities.remove_row_and_col(mna)
        Tf = utilities.remove_row(Tf, rrow=0)
    elif not mna.shape[0] == Tf.shape[0]:
        printing.print_general_error(
            "mna matrix and N vector have different number of rows.")
        sys.exit(0)

    if D is None:
        D = transient.generate_D(circ, [mna.shape[0], mna.shape[0]])
        D = utilities.remove_row_and_col(D)
    elif not mna.shape == D.shape:
        printing.print_general_error(
            "mna matrix and D matrix have different sizes.")
        raise ValueError

    (points, step) = utilities.check_step_and_points(step, points, period,
                                           options.shooting_default_points)

    n_of_var = mna.shape[0]
    locked_nodes = circ.get_locked_nodes()
    tick = ticker.ticker(increments_for_step=1)
    sparse = n_of_var*points > options.dense_matrix_limit

    CMAT = _build_CMAT(mna, D, step, points, tick, n_of_var=n_of_var,
                      sparse=sparse, verbose=verbose)

    x = _build_x(mna, step, points, tick, x0=x0, n_of_var=n_of_var,
                 verbose=verbose)

    Tf = _build_Tf(Tf, points, tick, n_of_var=n_of_var, verbose=verbose)

    # time variable component: Tt this is always the same in each iter.
    # So we build it once for all
    # It holds all time-dependent sources (both V/I).
    Tt = _build_Tt(circ, points, step, tick, n_of_var=n_of_var,
                   verbose=verbose)

    # Indices to differentiate between currents and voltages in the
    # convergence check
    nv_indices = []
    ni_indices = []
    nv_1 = len(circ.nodes_dict) - 1
    ni = n_of_var - nv_1
    for i in range(points):
        nv_indices += (i * mna.shape[0] * np.ones(nv_1) + \
                      np.arange(nv_1)).tolist()
        ni_indices += (i * mna.shape[0] * np.ones(ni) + \
                      np.arange(nv_1, n_of_var)).tolist()

    converged = False

    printing.print_info_line(("Solving... ", 3), verbose, print_nl=False)
    tick.reset()
    tick.display(verbose > 2)
    if sparse:
        J = scipy.sparse.lil_matrix(CMAT.shape)
    else:
        J = np.zeros(CMAT.shape)
    T = np.zeros((CMAT.shape[0], 1))
    # td is a np matrix that will hold the damping factors
    td = np.zeros((points, 1))
    iteration = 0  # newton iteration counter

    while True:
        if iteration:  # the first time are already all zeros
            if sparse:
                J = scipy.sparse.lil_matrix(CMAT.shape)
            else:
                J[:, :] = 0
            T[:, 0] = 0
            td[:, 0] = 0
        for index in range(1, points):
            for elem in circ:
                # build all dT(xn)/dxn (stored in J) and T(x)
                if elem.is_nonlinear:
                    oports = elem.get_output_ports()
                    for opindex in range(len(oports)):
                        dports = elem.get_drive_ports(opindex)
                        v_ports = []
                        for dpindex in range(len(dports)):
                            dn1, dn2 = dports[dpindex]
                            # build v: remember we trashed the
                            # 0 row and 0 col of mna -> -1
                            v = 0
                            if dn1:
                                v = v + x[index * n_of_var + dn1 - 1, 0]
                            if dn2:
                                v = v - x[index * n_of_var + dn2 - 1, 0]
                            v_ports.append(v)
                        # all drive ports are ready.
                        n1, n2 = oports[opindex][0], oports[opindex][1]
                        if n1:
                            T[index * n_of_var + n1 - 1, 0] = T[index * n_of_var + n1 - 1, 0] + \
                                                              elem.i(opindex, v_ports)
                        if n2:
                            T[index * n_of_var + n2 - 1, 0] = T[index * n_of_var + n2 - 1, 0] - \
                                                              elem.i(opindex, v_ports)
                        for dpindex in range(len(dports)):
                            dn1, dn2 = dports[dpindex]
                            if n1:
                                if dn1:
                                    J[index * n_of_var + n1 - 1, index * n_of_var + dn1 - 1] = \
                                        J[index * n_of_var + n1 - 1, index * n_of_var + dn1 - 1] + \
                                            elem.g(opindex, v_ports, dpindex)
                                if dn2:
                                    J[index * n_of_var + n1 - 1, index * n_of_var + dn2 - 1] =\
                                        J[index * n_of_var + n1 - 1, index * n_of_var + dn2 - 1] - 1.0 * \
                                            elem.g(opindex, v_ports, dpindex)
                            if n2:
                                if dn1:
                                    J[index * n_of_var + n2 - 1, index * n_of_var + dn1 - 1] = \
                                        J[index * n_of_var + n2 - 1, index * n_of_var + dn1 - 1] - 1.0 * \
                                            elem.g(opindex, v_ports, dpindex)
                                if dn2:
                                    J[index * n_of_var + n2 - 1, index * n_of_var + dn2 - 1] =\
                                        J[index * n_of_var + n2 - 1, index * n_of_var + dn2 - 1] + \
                                            elem.g(opindex, v_ports, dpindex)

        J = J + CMAT
        residuo = CMAT*x + T + Tf + Tt
        if sparse:
            J = scipy.sparse.csc_matrix(J)
            lu = scipy.sparse.linalg.splu(J)
            dx = lu.solve(-residuo)
        else:
            dx = np.linalg.solve(J, -residuo)
        # td
        for index in range(points):
            td[index, 0] = dc_analysis.get_td(
                dx[index*n_of_var:(index + 1)*n_of_var, 0], locked_nodes, n=-1)
        x = x + min(abs(td))[0] * dx
        # convergence check
        converged = _convergence_check(dx, x, nv_indices, ni_indices,
                                      vector_norm)
        if converged:
            break
        tick.step()

        if options.shooting_max_nr_iter and iteration == options.shooting_max_nr_iter:
            printing.print_general_error(
                "Hitted SHOOTING_MAX_NR_ITER (" + str(options.shooting_max_nr_iter) + "), iteration halted.")
            converged = False
            break
        else:
            iteration = iteration + 1

    tick.hide(verbose > 2)
    if converged:
        printing.print_info_line(("done.", 3), verbose)
        t = np.mat(np.arange(points) * step)
        t = t.reshape((1, points))
        x = x.reshape((points, n_of_var))
        sol = results.pss_solution(
            circ=circ, method="brute-force", period=period, outfile=outfile, t_array=t, x_array=x.T)
    else:
        print("failed.")
        sol = None
    return sol


def _convergence_check(dx, x, nv_indices, ni_indices, vector_norm):
    """Perform a convergence check using the specified vector norm"""
    # sometimes something diverges... look out
    if vector_norm(dx) is np.nan:
        raise OverflowError
    dxc = np.array(dx)
    xc = np.array(x)
    ret = (vector_norm(dxc[nv_indices]) < options.ver * \
           vector_norm(xc[nv_indices]) + options.vea) and \
          (not len(ni_indices) or \
           vector_norm(dxc[ni_indices]) < options.ier * \
           vector_norm(xc[ni_indices]) + options.iea)
    return ret


<<<<<<< HEAD
def set_submatrix(row, col, dest_matrix, source_matrix):
    """Copies the source_matrix in dest_matrix,

    The position of the upper left corner of source matrix is (row, col)
    within dest_matrix.

    **Returns:**

    dest_matrix
    """
    ls = source_matrix.shape[0]
    cs = source_matrix.shape[1]
    dest_matrix[row:row+ls, col:col+cs] = source_matrix[:, :]
    return dest_matrix


def get_e(index, length):
    """Builds a ``e(j=index)`` column vector

    ``e(j)`` is defined as:

        e(i, 0) = 1 if i=j
        e(i, 0) = 0 otherwise

    **Returns:**

    ``e(index)``
    """
    e = np.mat(np.zeros((length, 1)))
    e[index, 0] = 1
    return e


def check_step_and_points(step=None, points=None, period=None):
    """Sets consistently the step size and the number of points

    The calculation is done according to the given period.

    **Returns:**

    (points, step)
    """
    if step is None and points is None:
        print("Warning: shooting had no step nor n. of points setted. Using", options.shooting_default_points, "points.")
        points = options.shooting_default_points
    elif step is not None and points is not None:
        print("Warning: shooting had both step and n. of points setted. Using", step, "step. (NA)")
        points = None

    if points:
        step = (1.0 * period) / (points - 1)
    else:
        points = (1.0 * period) / step
        if points % 1 != 0:
            step = step + (step * (points % 1)) / int(points)
            points = int((1.0 * period) / step)
            printing.print_warning("adapted step is %g" % (step,))
        else:
            points = int(points)
        points = points + \
            1  # 0 - N where xN is in reality the first point of the second period!!

    return (int(points), step)


def build_CMAT(mna, D, step, points, tick, n_of_var=None, sparse=False, verbose=3):
=======
def _build_CMAT(mna, D, step, points, tick, n_of_var=None, sparse=False, verbose=3):
>>>>>>> 87c13ee9
    if n_of_var is None:
        n_of_var = mna.shape[0]
    printing.print_info_line(("Building CMAT (%dx%d)... " %
                             (n_of_var*points, n_of_var*points), 5), verbose, print_nl=False)
    tick.reset()
    tick.display(verbose > 2)
    C1, C0 = implicit_euler.get_df_coeff(step)
    I = np.eye(n_of_var)
    M = mna + C1*D
    N = C0*D
    if sparse:
        CMAT = scipy.sparse.lil_matrix((n_of_var*points, n_of_var*points))
    else:
        CMAT = np.zeros((n_of_var*points, n_of_var*points))
    for li in range(points):  # li = line index
        for ci in range(points):
            if li == 0:
                if ci == 0:
                    temp = I
                elif ci == points - 1:
                    temp = -I
                else:
                    continue  # temp = Z
            else:
                if ci == li:
                    temp = M
                elif ci == li - 1:
                    temp = N
                else:
                    continue  # temp = Z
            CMAT = utilities.set_submatrix(row=li*n_of_var, col=ci*n_of_var,
                                           dest_matrix=CMAT, source_matrix=temp)
        tick.step()
    tick.hide(verbose > 2)
    if sparse:
        CMAT = scipy.sparse.coo_matrix(CMAT)
    printing.print_info_line(("done.", 5), verbose)

    return CMAT


def _build_x(mna, step, points, tick, x0=None, n_of_var=None, verbose=3):
    if n_of_var is None:
        n_of_var = mna.shape[0]
    printing.print_info_line(("Building x...", 5), verbose, print_nl=False)
    tick.reset()
    tick.display(verbose > 2)
    x = np.mat(np.zeros((points * n_of_var, 1)))
    if x0 is not None:
        if isinstance(x0, results.op_solution):
            x0 = x0.asmatrix()
        if x0.shape[0] != n_of_var:
            print("Warning x0 has the wrong dimensions. Using all 0s.")
        else:
<<<<<<< HEAD
            for index in range(points):
                x = set_submatrix(
                    row=index * n_of_var, col=0, dest_matrix=x, source_matrix=x0)
=======
            for index in xrange(points):
                x = utilities.set_submatrix(row=index*n_of_var, col=0,
                                            dest_matrix=x, source_matrix=x0)
>>>>>>> 87c13ee9
                tick.step()

    tick.hide(verbose > 2)
    printing.print_info_line(("done.", 5), verbose)

    return x


def _build_Tf(sTf, points, tick, n_of_var, verbose=3):
    printing.print_info_line(("Building Tf...", 5), verbose, print_nl=False)
    tick.reset()
    tick.display(verbose > 2)
    Tf = np.mat(np.zeros((points * n_of_var, 1)))

<<<<<<< HEAD
    for index in range(1, points):
        Tf = set_submatrix(
            row=index * n_of_var, col=0, dest_matrix=Tf, source_matrix=sTf)
=======
    for index in xrange(1, points):
        Tf = utilities.set_submatrix(row=index*n_of_var, col=0, dest_matrix=Tf,
                                     source_matrix=sTf)
>>>>>>> 87c13ee9
        tick.step()

    tick.hide(verbose > 2)
    printing.print_info_line(("done.", 5), verbose)

    return Tf


def _build_Tt(circ, points, step, tick, n_of_var, verbose=3):
    nv = len(circ.nodes_dict)
    printing.print_info_line(("Building Tt...", 5), verbose, print_nl=False)
    tick.reset()
    tick.display(verbose > 2)
    Tt = np.zeros((points * n_of_var, 1))
    for index in range(1, points):
        v_eq = 0
        time = index * step
        for elem in circ:
            if (isinstance(elem, devices.VSource) or isinstance(elem, devices.ISource)) and elem.is_timedependent:
                if isinstance(elem, devices.VSource):
                    Tt[index * n_of_var + nv - 1 + v_eq, 0] = - \
                        1.0 * elem.V(time)
                elif isinstance(elem, devices.ISource):
                    if elem.n1:
                        Tt[index * n_of_var + elem.n1 - 1, 0] = \
                            Tt[index * n_of_var + elem.n1 - 1, 0] + \
                            elem.I(time)
                    if elem.n2:
                        Tt[index * n_of_var + elem.n2 - 1, 0] = \
                            Tt[index * n_of_var + elem.n2 - 1, 0] - \
                                elem.I(time)
            if circuit.is_elem_voltage_defined(elem):
                v_eq = v_eq + 1
            # print Tt[index*n_of_var:(index+1)*n_of_var]
        tick.step()
    tick.hide(verbose > 2)
    printing.print_info_line(("done.", 5), verbose)

    return Tt<|MERGE_RESOLUTION|>--- conflicted
+++ resolved
@@ -289,76 +289,7 @@
     return ret
 
 
-<<<<<<< HEAD
-def set_submatrix(row, col, dest_matrix, source_matrix):
-    """Copies the source_matrix in dest_matrix,
-
-    The position of the upper left corner of source matrix is (row, col)
-    within dest_matrix.
-
-    **Returns:**
-
-    dest_matrix
-    """
-    ls = source_matrix.shape[0]
-    cs = source_matrix.shape[1]
-    dest_matrix[row:row+ls, col:col+cs] = source_matrix[:, :]
-    return dest_matrix
-
-
-def get_e(index, length):
-    """Builds a ``e(j=index)`` column vector
-
-    ``e(j)`` is defined as:
-
-        e(i, 0) = 1 if i=j
-        e(i, 0) = 0 otherwise
-
-    **Returns:**
-
-    ``e(index)``
-    """
-    e = np.mat(np.zeros((length, 1)))
-    e[index, 0] = 1
-    return e
-
-
-def check_step_and_points(step=None, points=None, period=None):
-    """Sets consistently the step size and the number of points
-
-    The calculation is done according to the given period.
-
-    **Returns:**
-
-    (points, step)
-    """
-    if step is None and points is None:
-        print("Warning: shooting had no step nor n. of points setted. Using", options.shooting_default_points, "points.")
-        points = options.shooting_default_points
-    elif step is not None and points is not None:
-        print("Warning: shooting had both step and n. of points setted. Using", step, "step. (NA)")
-        points = None
-
-    if points:
-        step = (1.0 * period) / (points - 1)
-    else:
-        points = (1.0 * period) / step
-        if points % 1 != 0:
-            step = step + (step * (points % 1)) / int(points)
-            points = int((1.0 * period) / step)
-            printing.print_warning("adapted step is %g" % (step,))
-        else:
-            points = int(points)
-        points = points + \
-            1  # 0 - N where xN is in reality the first point of the second period!!
-
-    return (int(points), step)
-
-
-def build_CMAT(mna, D, step, points, tick, n_of_var=None, sparse=False, verbose=3):
-=======
 def _build_CMAT(mna, D, step, points, tick, n_of_var=None, sparse=False, verbose=3):
->>>>>>> 87c13ee9
     if n_of_var is None:
         n_of_var = mna.shape[0]
     printing.print_info_line(("Building CMAT (%dx%d)... " %
@@ -413,15 +344,9 @@
         if x0.shape[0] != n_of_var:
             print("Warning x0 has the wrong dimensions. Using all 0s.")
         else:
-<<<<<<< HEAD
             for index in range(points):
-                x = set_submatrix(
-                    row=index * n_of_var, col=0, dest_matrix=x, source_matrix=x0)
-=======
-            for index in xrange(points):
                 x = utilities.set_submatrix(row=index*n_of_var, col=0,
                                             dest_matrix=x, source_matrix=x0)
->>>>>>> 87c13ee9
                 tick.step()
 
     tick.hide(verbose > 2)
@@ -436,15 +361,9 @@
     tick.display(verbose > 2)
     Tf = np.mat(np.zeros((points * n_of_var, 1)))
 
-<<<<<<< HEAD
     for index in range(1, points):
-        Tf = set_submatrix(
-            row=index * n_of_var, col=0, dest_matrix=Tf, source_matrix=sTf)
-=======
-    for index in xrange(1, points):
         Tf = utilities.set_submatrix(row=index*n_of_var, col=0, dest_matrix=Tf,
                                      source_matrix=sTf)
->>>>>>> 87c13ee9
         tick.step()
 
     tick.hide(verbose > 2)
