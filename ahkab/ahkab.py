--- conflicted
+++ resolved
@@ -703,11 +703,7 @@
         sys.exit(3)
 
     if verbose > 3 or _print:
-<<<<<<< HEAD
         print("Parsed circuit:")
-=======
-        print "Parsed circuit:"
->>>>>>> 834ec4fa
         print(circ)
         print("Models:")
         for m in circ.models:
