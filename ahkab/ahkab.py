--- conflicted
+++ resolved
@@ -651,13 +651,8 @@
         if 'outfile' not in list(an.keys()) or not an['outfile']:
             an.update(
                 {'outfile': outfile + ("." + an['type']) * (outfile != 'stdout')})
-<<<<<<< HEAD
         if 'verbose' in list(an.keys()) and (an['verbose'] is None or an['verbose'] < verbose) \
            or not 'verbose' in list(an.keys()):
-=======
-        if 'verbose' in an.keys() and (an['verbose'] is None or an['verbose'] < verbose) \
-           or 'verbose' not in an.keys():
->>>>>>> d1c216b5
             an.update({'verbose': verbose})
         _handle_netlist_ics(circ, [an], ic_list=[])
         if verbose >= 4:
