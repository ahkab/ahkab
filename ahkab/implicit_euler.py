--- conflicted
+++ resolved
@@ -19,11 +19,7 @@
 
 """ This module implements IE (aka Backward Euler) and a first order prediction formula"""
 
-<<<<<<< HEAD
-__version__ = "0.08"
-=======
 __version__ = "0.091"
->>>>>>> 9cda92ee
 
 import numpy
 
@@ -32,47 +28,26 @@
 
 def is_implicit():
     return True
-<<<<<<< HEAD
-
-def get_df_coeff(step):
-    return ( 1.0 / step, -1.0 / step)
-=======
 
 
 def get_df_coeff(step):
     return (1.0 / step, -1.0 / step)
 
->>>>>>> 9cda92ee
 
 def get_required_values():
     """This returns two python arrays built this way:
     [ max_order_of_x, max_order_of_dx ]
     Where:
     Both the values are int, or None
-<<<<<<< HEAD
-    if max_order_of_x is set to k, the df method needs all the x(n-i) values of x, 
-    where i<=k (the value the function assumed i+1 steps before the one we will ask for the derivative).
-    The same applies to max_order_of_dx, but regards dx(n)/dt
-    None means that NO value is required.
-    
-=======
     if max_order_of_x is set to k, the df method needs all the x(n-i) values of x,
     where i<=k (the value the function assumed i+1 steps before the one we will ask for the derivative).
     The same applies to max_order_of_dx, but regards dx(n)/dt
     None means that NO value is required.
 
->>>>>>> 9cda92ee
     The first array has to be used if no prediction is required, the second are the values needed for prediction.
     """
     # we need just the x(n) value
     return ((0, None), (1, None))
-<<<<<<< HEAD
-
-def has_ff():
-    return True
-#def get_df_lte_coeff(pv_array, suggested_step):
-    #return 1 / 2 * suggested_step
-=======
 
 
 def has_ff():
@@ -80,86 +55,45 @@
 # def get_df_lte_coeff(pv_array, suggested_step):
     # return 1 / 2 * suggested_step
 
->>>>>>> 9cda92ee
 
 def get_df(pv_array, suggested_step, predict=True):
     """The array must be built in this way:
     It must be an array of these array:
-<<<<<<< HEAD
-    
-    [time, numpy_matrix, numpy_matrix]
-    
-=======
 
     [time, numpy_matrix, numpy_matrix]
 
->>>>>>> 9cda92ee
     Hence the pv_array[k] element is made of:
     _ time is the time in which the solution is valid: t(n-k)
     _ The first numpy_matrix is x(n-k)
     _ The second is d(x(n-k))/dt
     Values that are not needed may be None, they will be disregarded
-<<<<<<< HEAD
-    Returns None if the incorrect values were given. 
-=======
     Returns None if the incorrect values were given.
->>>>>>> 9cda92ee
     Otherwise returns an array:
     _ the [0] element is the coeffiecient of x(n+1) (scalar)
     _ the [1] element is the numpy matrix of constant terms (Nx1) of x(n+1)
     _ the [2] element is the coefficient of the lte of x(n+1) (scalar)
     _ the [2] element is the predicted value of x(n+1) (numpy matrix), if predicted == True
       otherwise it's None
-<<<<<<< HEAD
-    _ the [3] element is the coefficient of the lte of the prediction (numpy matrix), if predict, 
-      otherwise None
-    The derivative may be written as:
-    d(x(n+1))/dt = ret[0]*x(n+1) + ret[1]"""
-    
-    #print pv_array
-=======
     _ the [3] element is the coefficient of the lte of the prediction (numpy matrix), if predict,
       otherwise None
     The derivative may be written as:
     d(x(n+1))/dt = ret[0]*x(n+1) + ret[1]"""
 
     # print pv_array
->>>>>>> 9cda92ee
     # we'll use just the first column, since our method needs just x(n)
 
     if len(pv_array[0]) != 3:
         return None
     if pv_array[0][1] is None:
         return None
-<<<<<<< HEAD
-    
-    #xold = numpy.mat(pv_array[0][1].copy())
-    x_lte_coeff = 0.5 * suggested_step
-    
-=======
 
     # xold = numpy.mat(pv_array[0][1].copy())
     x_lte_coeff = 0.5 * suggested_step
 
->>>>>>> 9cda92ee
     if predict and len(pv_array) > 1 and pv_array[1][1] is not None:
         predict = numpy.mat(numpy.zeros(pv_array[0][1].shape))
         for index in xrange(predict.shape[0]):
             predict[index, 0] = (pv_array[0][1][index, 0] - pv_array[1][1][index, 0]) \
-<<<<<<< HEAD
-            / (pv_array[0][0] - pv_array[1][0]) * suggested_step + pv_array[0][1][index, 0]
-        predict_lte_coeff = -0.5 * suggested_step * (pv_array[0][0] + suggested_step - pv_array[1][0])
-    else:
-        predict = None
-        predict_lte_coeff = None
-    
-    #print x_lte_coeff
-    #print predict_lte_coeff
-    
-    return (1.0/suggested_step, -1.0/suggested_step*pv_array[0][1], x_lte_coeff, predict, predict_lte_coeff)
-        
-    
-=======
                 / (pv_array[0][0] - pv_array[1][0]) * suggested_step + pv_array[0][1][index, 0]
         predict_lte_coeff = -0.5 * suggested_step * \
             (pv_array[0][0] + suggested_step - pv_array[1][0])
@@ -170,5 +104,4 @@
     # print x_lte_coeff
     # print predict_lte_coeff
 
-    return (1.0 / suggested_step, -1.0 / suggested_step * pv_array[0][1], x_lte_coeff, predict, predict_lte_coeff)
->>>>>>> 9cda92ee
+    return (1.0 / suggested_step, -1.0 / suggested_step * pv_array[0][1], x_lte_coeff, predict, predict_lte_coeff)