--- conflicted
+++ resolved
@@ -89,13 +89,8 @@
     x_lte_coeff = 0.5 * suggested_step
 
     if predict and len(pv_array) > 1 and pv_array[1][1] is not None:
-<<<<<<< HEAD
         predict = numpy.mat(numpy.zeros(pv_array[0][1].shape))
         for index in range(predict.shape[0]):
-=======
-        predict = np.mat(np.zeros(pv_array[0][1].shape))
-        for index in xrange(predict.shape[0]):
->>>>>>> d1c216b5
             predict[index, 0] = (pv_array[0][1][index, 0] - pv_array[1][1][index, 0]) \
                 / (pv_array[0][0] - pv_array[1][0]) * suggested_step + pv_array[0][1][index, 0]
         predict_lte_coeff = -0.5 * suggested_step * \
