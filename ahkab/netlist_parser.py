--- conflicted
+++ resolved
@@ -1250,12 +1250,9 @@
             pass  # already set by ic_label
         else:
             raise NetlistParseError("Unknown UIC value: %d" % uic)
-<<<<<<< HEAD
-=======
     # ... and pz :(
     if an['type'] == 'pz':
         an.update({'x0':'op'})
->>>>>>> 9f9cb9d7
 
     return an
 
