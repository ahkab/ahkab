# -*- coding: iso-8859-1 -*-
# netlist_parser.py
# Netlist parser module
# Copyright 2006 Giuseppe Venturini

# This file is part of the ahkab simulator.
#
# Ahkab is free software: you can redistribute it and/or modify
# it under the terms of the GNU General Public License as published by
# the Free Software Foundation, version 2 of the License.
#
# Ahkab is distributed in the hope that it will be useful,
# but WITHOUT ANY WARRANTY; without even the implied warranty of
# MERCHANTABILITY or FITNESS FOR A PARTICULAR PURPOSE.  See the
# GNU General Public License for more details.
#
# You should have received a copy of the GNU General Public License v2
# along with ahkab.  If not, see <http://www.gnu.org/licenses/>.

"""Parse spice-like files, generate circuits instances and print them.
The syntax is explained in the docs and it's based on [1] whenever possible.

Ref. [1] http://newton.ex.ac.uk/teaching/CDHW/Electronics2/userguide/
"""

import sys
import imp
import math
import copy

from . import circuit
from . import dc_analysis
from . import devices
from . import diode
from . import mosq
from . import ekv
from . import switch
from . import printing
from . import utilities
from . import plotting
from . import options

# analyses syntax
from .dc_analysis import specs as dc_spec
from .ac import specs as ac_spec
from .transient import specs as tran_spec
from .pss import specs as pss_spec
from .symbolic import specs as symbolic_spec
from .devices import time_fun_specs
from .devices import sin, pulse, exp

specs = {}
for i in dc_spec, ac_spec, tran_spec, pss_spec, symbolic_spec:
    specs.update(i)

time_functions = {}
for i in  sin, pulse, exp:
    time_functions.update({i.__name__:i})

def parse_circuit(filename, read_netlist_from_stdin=False):
    """Parse a SPICE-like netlist and return a circuit instance
    that includes all components, all nodes known
    with that you can recreate mna and N at any time.
    Note that solving the circuit requires accessing to the elements in
    the circuit instance to evaluate non linear elements' currents.

    Directives are collected in a list and returned too, except for
    subcircuits, those are added to circuit.subckts_dict.

    Returns:
    (circuit_instance, directives)
    """
    # Lots of differences with spice's syntax:
    # Support for alphanumeric node names, but the ref has to be 0. always
    # .end is not required, but if is used anything following it is ignored
    # many others, see doc.

    circ = circuit.Circuit(title="", filename=filename)

    if not read_netlist_from_stdin:
        ffile = open(filename, "r")
    else:
        ffile = sys.stdin

    file_list = [(ffile, "unknown", not read_netlist_from_stdin)]
    file_index = 0
    directives = []
    model_directives = []
    postproc = []
    subckts_list_temp = []
    netlist_lines = []
    current_subckt_temp = []
    within_subckt = False
    line_n = 0

    try:
        while ffile is not None:
            while True:
                line = ffile.readline()
                if len(line) == 0:
                    break  # check for EOF
                line_n = line_n + 1
                line = line.strip().lower()
                if line_n == 1:
                    # the first line is always the title
                    circ.title = line
                    continue
                elif len(line) == 0:
                    continue  # empty line is really empty after strip()
                line = join_lines(ffile, line)
                if line[0] == "*":  # comments start with *
                    continue

                # directives are grouped together and evaluated after
                # we have the whole circuit.
                # subcircuits are grouped too, but processed first
                if line[0] == ".":
                    line_elements = line.split()
                    if line_elements[0] == '.subckt':
                        if within_subckt:
                            raise NetlistParseError("nested subcircuit declaration detected")
                        current_subckt_temp = current_subckt_temp + \
                            [(line, line_n)]
                        within_subckt = True
                    elif line_elements[0] == '.ends':
                        if not within_subckt:
                            raise NetlistParseError("corresponding .subckt not found")
                        within_subckt = False
                        subckts_list_temp.append(current_subckt_temp)
                        current_subckt_temp = []
                    elif line_elements[0] == '.include':
                        file_list.append(
                            parse_include_directive(line, line_elements=None))
                    elif line_elements[0] == ".end":
                        break
                    elif line_elements[0] == ".plot":
                        postproc.append((line, line_n))
                    elif line_elements[0] == ".model":
                        model_directives.append((line, line_n))
                    else:
                        directives.append((line, line_n))
                    continue

                if within_subckt:
                    current_subckt_temp  = current_subckt_temp + \
                        [(line, line_n)]
                else:
                    netlist_lines = netlist_lines + [(line, line_n)]
            if within_subckt:
                raise NetlistParseError(".ends not found")

            file_index = file_index + 1
            ffile = get_next_file_and_close_current(file_list, file_index)
            # print file_list

    except NetlistParseError as xxx_todo_changeme1:
        (msg,) = xxx_todo_changeme1.args
        if len(msg):
            printing.print_general_error(msg)
        printing.print_parse_error(line_n, line)
        # if not read_netlist_from_stdin:
            # ffile.close()
        sys.exit(45)

    # if not read_netlist_from_stdin:
        # ffile.close()

    models = parse_models(model_directives)

    # now we parse the subcircuits, we want a circuit.subckt object that holds the netlist code,
    # the nodes and the subckt name in a handy way.
    # We will create all the elements in the subckt every time it is
    # instantiated in the netlist file.
    subckts_dict = {}
    for subckt_temp in subckts_list_temp:
        subckt_obj = parse_sub_declaration(subckt_temp)
        if subckt_obj.name not in subckts_dict:
            subckts_dict.update({subckt_obj.name: subckt_obj})
        else:
            raise NetlistParseError("subckt " + \
                subckt_obj.name + " has been redefined")

    circ += main_netlist_parser(circ, netlist_lines, subckts_dict, models)

    return (circ, directives, postproc)


def main_netlist_parser(circ, netlist_lines, subckts_dict, models):
    elements = []

    parse_function = {
        'r': lambda line, line_elements: parse_elem_resistor(line, circ, line_elements),
        'c': lambda line, line_elements: parse_elem_capacitor(line, circ, line_elements),
        'l': lambda line, line_elements: parse_elem_inductor(line, circ, line_elements),
        'k': lambda line, line_elements: parse_elem_inductor_coupling(line, circ, line_elements, elements),
        'v': lambda line, line_elements: parse_elem_vsource(line, circ, line_elements),
        'i': lambda line, line_elements: parse_elem_isource(line, circ, line_elements),
        'd': lambda line, line_elements: parse_elem_diode(line, circ, line_elements, models),
        'm': lambda line, line_elements: parse_elem_mos(line, circ, line_elements, models),
        'e': lambda line, line_elements: parse_elem_vcvs(line, circ, line_elements),
        'g': lambda line, line_elements: parse_elem_vccs(line, circ, line_elements),
        's': lambda line, line_elements: parse_elem_switch(line, circ, line_elements, models),
        'y': lambda line, line_elements: parse_elem_user_defined(line, circ, line_elements),
        'x': lambda line, line_elements: parse_sub_instance(line, circ, subckts_dict, line_elements, models)
    }

    try:
        for (line, line_n) in netlist_lines:
            # elements: detect the element type and call the
            # appropriate parsing function
            # we always use normal convention V opposite to I
            # n1 is +, n2 is -, current flows from + to -
            try:
                elements += parse_function[line[0]](line, line.split())
            except KeyError:
                raise NetlistParseError("unknown element.")
    #   Handle errors from individual parse functions
    except NetlistParseError as xxx_todo_changeme2:
        (msg,) = xxx_todo_changeme2.args
        if len(msg):
            printing.print_general_error(msg)
        printing.print_parse_error(line_n, line)
        sys.exit(45)

    return elements


def get_next_file_and_close_current(file_list, file_index):
    if file_list[file_index - 1][2]:
        file_list[file_index - 1][0].close()
    if file_index == len(file_list):
        ffile = None
    else:
        ffile = open(file_list[file_index][1], "r")
        file_list[file_index][0] = ffile
    return ffile


def parse_models(models_lines):
    models = {}
    for line, line_n in models_lines:
        tokens = line.replace("(", "").replace(")", "").split()
        if len(tokens) < 3:
            raise NetlistParseError(
                "Syntax error in model declaration on line " + str(line_n) + ".\n\t" + line,)
        model_label = tokens[2]
        model_type = tokens[1]
        model_parameters = {}
        for index in range(3, len(tokens)):
            if tokens[index][0] == "*":
                break
            (label, value) = parse_param_value_from_string(tokens[index])
            model_parameters.update({label.upper(): value})
        if model_type == "ekv":
            model_iter = ekv.ekv_mos_model(**model_parameters)
            model_iter.name = model_label
        elif model_type == "mosq":
            model_iter = mosq.mosq_mos_model(**model_parameters)
            model_iter.name = model_label
        elif model_type == "diode" or model_type == 'd':
            model_parameters.update({'name': model_label})
            model_iter = diode.diode_model(**model_parameters)
        elif model_type == "sw":
            model_parameters.update({'name': model_label})
            model_iter = switch.vswitch_model(**model_parameters)
        # elif model_type == "csw":
        #   model_parameters.update({'name':model_label})
        #   model_iter = switch.iswitch_model(**model_parameters)
        else:
            raise NetlistParseError(
                "Unknown model (" + model_type + ") on line " + str(line_n) + ".\n\t" + line,)
        models.update({model_label: model_iter})
    return models


def parse_elem_resistor(line, circ, line_elements=None):
    """Parses a resistor from the line supplied, adds its nodes to the circuit
    instance circ and returns a list holding the resistor element.

    Parameters:
    line: the line, if you have already .split()-ed it, set this to None
    and supply the elements through line_elements.
    circ: the circuit instance.
    line_elements: will be generated by the function from line.split()
    if set to None.

    Returns: [resistor_elem]
    """
    if line_elements is None:
        line_elements = line.split()

    if (len(line_elements) < 4) or (len(line_elements) > 4 and not line_elements[4][0] == "*"):
        raise NetlistParseError("")

    ext_n1 = line_elements[1]
    ext_n2 = line_elements[2]
    n1 = circ.add_node(ext_n1)
    n2 = circ.add_node(ext_n2)

    value = convert_units(line_elements[3])

    if value == 0:
        raise NetlistParseError("ZERO-valued resistors are not allowed.")

    elem = devices.Resistor(
        part_id=line_elements[0], n1=n1, n2=n2, value=value)

    return [elem]


def parse_elem_capacitor(line, circ, line_elements=None):
    """Parses a capacitor from the line supplied, adds its nodes to the circuit
    instance circ and returns a list holding the capacitor element.

    Parameters:
    line: the line, if you have already .split()-ed it, set this to None
    and supply the elements through line_elements.
    circ: the circuit instance.
    line_elements: will be generated by the function from line.split()
    if set to None.

    Returns: [capacitor_elem]
    """
    if line_elements is None:
        line_elements = line.split()

    if (len(line_elements) < 4) or (len(line_elements) > 5 and not line_elements[6][0] == "*"):
        raise NetlistParseError("")

    ic = None
    if len(line_elements) == 5 and not line_elements[4][0] == '*':
        (label, value) = parse_param_value_from_string(line_elements[4])
        if label == "ic":
            ic = convert_units(value)
        else:
            raise NetlistParseError("unknown parameter " + label)

    ext_n1 = line_elements[1]
    ext_n2 = line_elements[2]
    n1 = circ.add_node(ext_n1)
    n2 = circ.add_node(ext_n2)

    elem = devices.Capacitor(part_id=line_elements[
                             0], n1=n1, n2=n2, value=convert_units(line_elements[3]), ic=ic)

    return [elem]


def parse_elem_inductor(line, circ, line_elements=None):
    """Parses a inductor from the line supplied, adds its nodes to the circuit
    instance circ and returns a list holding the inductor element.

    Parameters:
    line: the line, if you have already .split()-ed it, set this to None
    and supply the elements through line_elements.
    circ: the circuit instance.
    line_elements: will be generated by the function from line.split()
    if set to None.

    Returns: [inductor_elem]
    """
    if line_elements is None:
        line_elements = line.split()

    if (len(line_elements) < 4) or (len(line_elements) > 5 and not line_elements[6][0] == "*"):
        raise NetlistParseError("")

    ic = None
    if len(line_elements) == 5 and not line_elements[4][0] == '*':
        (label, value) = parse_param_value_from_string(line_elements[4])
        if label == "ic":
            ic = convert_units(value)
        else:
            raise NetlistParseError("unknown parameter " + label)

    ext_n1 = line_elements[1]
    ext_n2 = line_elements[2]
    n1 = circ.add_node(ext_n1)
    n2 = circ.add_node(ext_n2)

    elem = devices.Inductor(part_id=line_elements[
                            0], n1=n1, n2=n2, value=convert_units(line_elements[3]), ic=ic)

    return [elem]


def parse_elem_inductor_coupling(line, circ, line_elements=None, elements=[]):
    """Parses a inductor coupling from the line supplied,
    returns a list holding the element.

    Parameters:
    line: the line, if you have already .split()-ed it, set this to None
    and supply the elements through line_elements.
    circ: the circuit instance.
    line_elements: will be generated by the function from line.split()
    if set to None.

    Returns: [inductor_coupling_elem]
    """
    if line_elements is None:
        line_elements = line.split()

    if (len(line_elements) < 4) or (len(line_elements) > 4 and not line_elements[5][0] == "*"):
        raise NetlistParseError("")

    name = line_elements[0]
    L1 = line_elements[1]
    L2 = line_elements[2]

    try:
        Kvalue = convert_units(line_elements[3])
    except ValueError:
        (label, value) = parse_param_value_from_string(line_elements[3])
        if not label == "k":
            raise NetlistParseError("unknown parameter " + label)
        Kvalue = convert_units(value)

    L1elem, L2elem = None, None

    for e in elements:
        if isinstance(e, devices.Inductor) and L1 == e.part_id:
            L1elem = e
        elif isinstance(e, devices.Inductor) and L2 == e.part_id:
            L2elem = e

    if L1elem is None or L2elem is None:
        error_msg = "One or more coupled inductors for %s were not found: %s (found: %s), %s (found: %s)." % \
            (name, L1, L1elem is not None, L2, L2elem is not None)
        printing.print_general_error(error_msg)
        raise NetlistParseError("")

    M = math.sqrt(L1elem.value * L2elem.value) * Kvalue

    elem = devices.InductorCoupling(L1=L1, L2=L2, K=Kvalue, M=M)
    elem.part_id = name
    L1elem.coupling_devices.append(elem)
    L2elem.coupling_devices.append(elem)

    return [elem]


def parse_elem_vsource(line, circ, line_elements=None):
    """Parses a vsource from the line supplied, adds its nodes to the circuit
    instance circ and returns a list holding the vsource element.

    Parameters:
    line: the line, if you have already .split()-ed it, set this to None
    and supply the elements through line_elements.
    circ: the circuit instance.
    line_elements: will be generated by the function from line.split()
    if set to None.

    Returns: [vsource_elem]
    """
    if line_elements is None:
        line_elements = line.split()

    if len(line_elements) < 3:
        raise NetlistParseError("")

    dc_value = None
    vac = None
    function = None

    index = 3
    while True:  # for index in range(3, len(line_elements)):
        if index == len(line_elements):
            break
        if line_elements[index][0] == '*':
            break

        (label, value) = parse_param_value_from_string(line_elements[index])

        if label == 'type':
            if value == 'vdc':
                param_number = 0
            elif value == 'vac':
                param_number = 0
            elif value == 'pulse':
                param_number = 7
            elif value == 'exp':
                param_number = 6
            elif value == 'sin':
                param_number = 5
            else:
                raise NetlistParseError("unknown signal type.")
            if param_number and function is None:
                function = parse_time_function(
                    value, line_elements[index + 1:index + param_number + 1], "voltage")
                index = index + param_number
                # continue
            elif function is not None:
                raise NetlistParseError("only a time function can be defined.")
        elif label == 'vdc':
            dc_value = convert_units(value)
        elif label == 'vac':
            vac = convert_units(value)
        else:
            raise NetlistParseError("")
        index = index + 1

    if dc_value == None and function == None:
        raise NetlistParseError("neither vdc nor a time function are defined.")

    # usual
    ext_n1 = line_elements[1]
    ext_n2 = line_elements[2]
    n1 = circ.add_node(ext_n1)
    n2 = circ.add_node(ext_n2)

    elem = devices.VSource(
        n1=n1, n2=n2, dc_value=dc_value, part_id=line_elements[0], ac_value=vac)

    if function is not None:
        elem.is_timedependent = True
        elem._time_function = function

    return [elem]


def parse_elem_isource(line, circ, line_elements=None):
    """Parses a isource from the line supplied, adds its nodes to the circuit
    instance circ and returns a list holding the isource element.

    Parameters:
    line: the line, if you have already .split()-ed it, set this to None
    and supply the elements through line_elements.
    circ: the circuit instance.
    line_elements: will be generated by the function from line.split()
    if set to None.

    Returns: [isource_elem]
    """
    if line_elements is None:
        line_elements = line.split()

    if len(line_elements) < 3:
        raise NetlistParseError("")

    dc_value = None
    iac = None
    function = None

    index = 3
    while True:  # for index in range(3, len(line_elements)):
        if index == len(line_elements):
            break
        if line_elements[index][0] == '*':
            break

        (label, value) = parse_param_value_from_string(line_elements[index])

        if label == 'type':
            if value == 'idc':
                param_number = 0
            elif value == 'iac':
                param_number = 0
            elif value == 'pulse':
                param_number = 7
            elif value == 'exp':
                param_number = 6
            elif value == 'sin':
                param_number = 5
            else:
                raise NetlistParseError("unknown signal type.")
            if param_number and function is None:
                function = parse_time_function(
                    value, line_elements[index + 1:index + param_number + 1], "current")
                index = index + param_number
            elif function is not None:
                raise NetlistParseError("only a time function can be defined.")
        elif label == 'idc':
            dc_value = convert_units(value)
        elif label == 'iac':
            iac = convert_units(value)
        else:
            raise NetlistParseError("")
        index = index + 1

    if dc_value == None and function == None:
        raise NetlistParseError("neither idc nor a time function are defined.")

    ext_n1 = line_elements[1]
    ext_n2 = line_elements[2]
    n1 = circ.add_node(ext_n1)
    n2 = circ.add_node(ext_n2)

    elem = devices.ISource(
        part_id=line_elements[0], n1=n1, n2=n2, dc_value=dc_value, ac_value=iac)

    if function is not None:
        elem.is_timedependent = True
        elem._time_function = function

    return [elem]


def parse_elem_diode(line, circ, line_elements=None, models=None):
    """Parses a diode from the line supplied, adds its nodes to the circuit
    instance circ and returns a list holding the diode element and a resistor,
    if the diode has Rs != 0.

    Diode syntax:
    #DX N+ N- <MODEL_LABEL> <AREA=xxx>

    Parameters:
    line: the line, if you have already .split()-ed it, set this to None
    and supply the elements through line_elements.
    circ: the circuit instance.
    line_elements: will be generated by the function from line.split()
    if set to None.

    Returns: a list with the diode element and a optional resistor Rs
    """
    # sarebbe bello implementare anche: <IC=VD> <TEMP=T>
    if line_elements is None:
        line_elements = line.split()

    Area = None
    T = None
    ic = None
    off = False

    if (len(line_elements) < 4):
        raise NetlistParseError("")

    model_label = line_elements[3]

    for index in range(4, len(line_elements)):
        if line_elements[index][0] == '*':
            break
        (param, value) = parse_param_value_from_string(line_elements[index])

        value = convert_units(value)
        if param == "area":
            Area = value
        elif param == "t":
            T = value
        elif param == "ic":
            ic = value
        elif param == "off":
            if not len(value):
                off = True
            else:
                off = convert_boolean(value)
        else:
            raise NetlistParseError("unknown parameter " + param)

    ext_n1 = line_elements[1]
    ext_n2 = line_elements[2]
    n1 = circ.add_node(ext_n1)
    n2 = circ.add_node(ext_n2)

    if model_label not in models:
        raise NetlistParseError("Unknown model id: " + model_label)
    elem = diode.diode(part_id=line_elements[0], n1=n1, n2=n2, model=models[
                       model_label], AREA=Area, ic=ic, off=off)
    return [elem]


def parse_elem_mos(line, circ, line_elements, models):
    """Parses a mos from the line supplied, adds its nodes to the circuit
    instance circ and returns a list holding the mos element.

    MOS syntax:
    MX ND NG NS KP=xxx Vt=xxx W=xxx L=xxx type=n/p <LAMBDA=xxx>

    Parameters:
    line: the line, if you have already .split()-ed it, set this to None
    and supply the elements through line_elements.
    circ: the circuit instance.
    line_elements: will be generated by the function from line.split()
    if set to None.

    Returns: [mos_elem]
    """
    # sarebbe bello implementare anche: <IC=VD> <TEMP=T>
    #(self, nd, ng, ns, kp=1.0e-14, w, l, mos_type='n', lambd=0, type_of_elem="mosq")
    if line_elements is None:
        line_elements = line.split()

    if (len(line_elements) < 6):
        raise NetlistParseError("required parameters are missing.")
        # print "MX ND NG NS model_id W=xxx L=xxx"

    model_label = line_elements[5]

    # kp = None
    w = None
    l = None
    # mos_type = None
    # vt = None
    m = 1
    n = 1
    # lambd = 0 # va is supposed infinite if not specified
    for index in range(6, len(line_elements)):
        if line_elements[index][0] == '*':
            break

        (param, value) = parse_param_value_from_string(line_elements[index])

        # if param == 'kp':
        #   kp = convert_units(value)
        if param == "w":
            w = convert_units(value)
        elif param == "l":
            l = convert_units(value)
        # elif param == "vt":
        #   vt = convert_units(value)
        elif param == "m":
            m = convert_units(value)
        # elif param == "vt":
        #   n = convert_units(value)
        # elif param == "type":
        #   if value != 'n' and value != 'p':
        #       raise NetlistParseError, "unknown mos type "+value
        #   mos_type = value
        else:
            raise NetlistParseError("unknown parameter " + param)

    if (w is None) or (l is None):
        raise NetlistParseError("required parameter is missing.")
        # print "MX ND NG NS W=xxx L=xxx <LAMBDA=xxx>"

    ext_nd = line_elements[1]
    ext_ng = line_elements[2]
    ext_ns = line_elements[3]
    ext_nb = line_elements[4]
    nd = circ.add_node(ext_nd)
    ng = circ.add_node(ext_ng)
    ns = circ.add_node(ext_ns)
    nb = circ.add_node(ext_nb)

    if model_label not in models:
        raise NetlistParseError("Unknown model id: " + model_label)

    elem = None

    if isinstance(models[model_label], ekv.ekv_mos_model):
        elem = ekv.ekv_device(nd, ng, ns, nb, w, l, models[
                              model_label], m, n, part_id=line_elements[0])
    elif isinstance(models[model_label], mosq.mosq_mos_model):
        elem = mosq.mosq_device(nd, ng, ns, nb, w, l, models[
                                model_label], m, n, part_id=line_elements[0])
    else:
        raise NetlistParseError("Unknown MOS model type: " + model_label)

    return [elem]


def parse_elem_vcvs(line, circ, line_elements=None):
    """Parses a voltage controlled voltage source (vcvs) from the line
    supplied, adds its nodes to the circuit instance circ and returns a
    list holding the vcvs element.

    Parameters:
    line: the line, if you have already .split()-ed it, set this to None
    and supply the elements through line_elements.
    circ: the circuit instance.
    line_elements: will be generated by the function from line.split()
    if set to None.

    Returns: [vcvs_elem]
    """
    if line_elements is None:
        line_elements = line.split()

    if (len(line_elements) < 6) or (len(line_elements) > 6 and not line_elements[6][0] == "*"):
        raise NetlistParseError("")

    ext_n1 = line_elements[1]
    ext_n2 = line_elements[2]
    ext_sn1 = line_elements[3]
    ext_sn2 = line_elements[4]
    n1 = circ.add_node(ext_n1)
    n2 = circ.add_node(ext_n2)
    sn1 = circ.add_node(ext_sn1)
    sn2 = circ.add_node(ext_sn2)

    elem = devices.EVSource(part_id=line_elements[
                            0], n1=n1, n2=n2, sn1=sn1, sn2=sn2, value=convert_units(line_elements[5]))

    return [elem]


def parse_elem_vccs(line, circ, line_elements=None):
    """Parses a voltage controlled current source (vccs) from the line
    supplied, adds its nodes to the circuit instance circ and returns a
    list holding the vccs element.

    Syntax:
    GX N+ N- NC+ NC- VALUE

    Parameters:
    line: the line, if you have already .split()-ed it, set this to None
    and supply the elements through line_elements.
    circ: the circuit instance.
    line_elements: will be generated by the function from line.split()
    if set to None.

    Returns: [vccs_elem]
    """

    if line_elements is None:
        line_elements = line.split()

    if (len(line_elements) < 6) or (len(line_elements) > 6
       and not line_elements[6][0] == "*"):
        raise NetlistParseError("")

    ext_n1 = line_elements[1]
    ext_n2 = line_elements[2]
    ext_sn1 = line_elements[3]
    ext_sn2 = line_elements[4]
    n1 = circ.add_node(ext_n1)
    n2 = circ.add_node(ext_n2)
    sn1 = circ.add_node(ext_sn1)
    sn2 = circ.add_node(ext_sn2)

    elem = devices.GISource(part_id=line_elements[
                            0], n1=n1, n2=n2, sn1=sn1, sn2=sn2, value=convert_units(line_elements[5]))

    return [elem]


def parse_elem_switch(line, circ, line_elements=None, models=None):
    """Parses a switch device from the line supplied, adds its nodes to
    the circuit instance circ and returns a list holding the switch element.

    Parameters:
    line: the line, if you have already .split()-ed it, set this to None
    and supply the elements through line_elements.
    circ: the circuit instance.
    line_elements: will be generated by the function from line.split()
    if set to None.
    models: the dict of the currently defined models.

    General syntax:
    SW1 n1 n2 ns1 ns2 model_label

    Returns: [switch_elem]
    """
    if line_elements is None:
        line_elements = line.split()

    if (len(line_elements) < 6) or (len(line_elements) > 6 and not line_elements[6][0] == "*"):
        raise NetlistParseError("")

    ext_n1 = line_elements[1]
    ext_n2 = line_elements[2]
    ext_sn1 = line_elements[3]
    ext_sn2 = line_elements[4]
    n1 = circ.add_node(ext_n1)
    n2 = circ.add_node(ext_n2)
    sn1 = circ.add_node(ext_sn1)
    sn2 = circ.add_node(ext_sn2)

    model_label = line_elements[5]
    elem = None

    if model_label not in models:
        raise NetlistParseError("Unknown model id: " + model_label)
    if isinstance(models[model_label], switch.vswitch_model):
        elem = switch.switch_device(
            n1, n2, sn1, sn2, models[model_label], part_id=line_elements[0])
    else:
        raise NetlistParseError("Unknown MOS model type: " + model_label)

    return [elem]


def parse_elem_user_defined(line, circ, line_elements=None):
    """Parses a user defined element.

    In order for this to work, you should write a module that supplies the
    elem class.

    Syntax:
    Y<X> <n1> <n2> module=<module_name> type=<type> [<param1>=<value1> ...]

    This method will attempt to load the module <module_name> and it will
    then look for a class named <type>.

    An object will be instatiated with the following arguments:
    n1, n2, param_dict, get_int_id_func, convert_units_func
    Where:
    n1: is the anode of the element
    n2: is the cathode
    param_dict: is a dictionary, its elements are {param1:value1, ...}
    get_int_id_func, convert_units_func are two function that may be used
    in the __init__ method, if needed.
    get_int_id_func: a function that gives back the internal name of a node
    convert_units_func: utility function to convert eg 1p -> 1e-12

    See ideal_oscillators.py for a reference implementation.

    Parameters:
    line: the line, if you have already .split()-ed it, set this to None
    and supply the elements through line_elements.
    circ: the circuit instance.
    line_elements: will be generated by the function from line.split()
    if set to None.

    Returns: [userdef_elem]
    """
    if line_elements is None:
        line_elements = line.split()

    if len(line_elements) < 4:
        raise NetlistParseError("")

    param_dict = {}
    for index in range(3, len(line_elements)):
        if line_elements[index][0] == '*':
            break

        (param, value) = parse_param_value_from_string(line_elements[index])

        if param not in param_dict:
            param_dict.update({param: value})
        else:
            raise NetlistParseError(param + " already defined.")

    if "module" in param_dict:
        module_name = param_dict.pop("module", None)
    else:
        raise NetlistParseError("module name is missing.")

    if module_name in circuit.user_defined_modules_dict:
        module = circuit.user_defined_modules_dict[module_name]
    else:
        try:
            fp, pathname, description = imp.find_module(module_name)
            module = imp.load_module(module_name, fp, pathname, description)
        except ImportError:
            raise NetlistParseError("module " + module_name + " not found.")
        circuit.user_defined_modules_dict.update({module_name: module})

    if "type" in param_dict:
        elem_type_name = param_dict.pop("type", None)
    else:
        raise NetlistParseError("type of element is missing.")

    try:
        elem_class = getattr(module, elem_type_name)
    except AttributeError:
        raise NetlistParseError("module doesn't have elem type: " + \
            elem_type_name)

    ext_n1 = line_elements[1]
    ext_n2 = line_elements[2]
    n1 = circ.add_node(ext_n1)
    n2 = circ.add_node(ext_n2)

    elem = elem_class(n1, n2, param_dict, circ.add_node,
                      convert_units, part_id=line_elements[0])

    selfcheck_result, error_msg = elem.check()
    if not selfcheck_result:
        raise NetlistParseError("module: " + module_name + " elem type: " + elem_type_name + " error: " +\
            error_msg)
    #   TODO fixme non so sicuro che sia una buona idea

    return [elem]


def parse_time_function(ftype, line_elements, stype):
    """Parses a time function of type ftype from the line_elements supplied.

    ftype: a string, one among "pulse", "exp", "sin"
    line_elements: mustn't hold the "type=<ftype>" element
    stype: set this to "current" for current sources, "voltage" for voltage sources

    See devices.pulse, devices.sin, devices.exp for more.

    Returns: a time-<function instance
    """
<<<<<<< HEAD
    if not ftype in time_fun_specs:
        raise NetlistParseError("Unknown time function: %s" % an_type)
=======
    if ftype not in time_fun_specs:
        raise NetlistParseError, "Unknown time function: %s" % an_type
>>>>>>> d1c216b5
    prot_params = list(copy.deepcopy(time_fun_specs[ftype]['tokens']))

    fun_params = {}
    for i in range(len(line_elements)):
        token = line_elements[i]
        if token[0] == "*":
            break
        if is_valid_value_param_string(token):
            (label, value) = token.split('=')
        else:
            label, value = None, token
        assigned = False
        for t in prot_params:
            if (label is None and t['pos'] == i) or label == t['label']:
                fun_params.update({t['dest']: convert(value, t['type'])})
                assigned = True
                break
        if assigned:
            prot_params.pop(prot_params.index(t))
            continue
        else:
            raise NetlistParseError("Unknown .%s parameter: pos %d (%s=)%s" % \
                                     (ftype.upper(), i, label, value))

    missing = []
    for t in prot_params:
        if t['needed']:
            missing.append(t['label'])
    if len(missing):
        raise NetlistParseError("%s: required parameters are missing: %s" % (ftype, " ".join(line_elements)))
    # load defaults for unsupplied parameters
    for t in prot_params:
        fun_params.update({t['dest']: t['default']})

    fun = time_functions[ftype](**fun_params)
    fun._type = "V" * \
        (stype.lower() == "voltage") + "I" * (stype.lower() == "current")
    return fun


def convert_units(string_value):
    """Converts a value conforming to spice's syntax to float.
    Quote from spice3's manual:
    A number field may be an integer field (eg 12, -44), a floating point
    field (3.14159), either an integer or floating point number followed by
    an integer exponent (1e-14, 2.65e3), or either an integer or a floating
    point number followed by one of the following scale factors:
    T = 1e12, G = 1e9, Meg = 1e6, K = 1e3, mil = 25.4x1e-6, m = 1e-3,
    u = 1e-6, n = 1e-9, p = 1e-12, f = 1e-15

    Raises ValueError if the supplied string can't be interpreted according
    to the above.

    Returns a float.
    """

    if type(string_value) is float:
        return string_value  # not actually a string!
    if not len(string_value):
        raise NetlistParseError("")

    index = 0
    string_value = string_value.strip().upper()
    while(True):
        if len(string_value) == index:
            break
        if not (string_value[index].isdigit() or string_value[index] == "." or
                string_value[index] == "+" or string_value[index] == "-" or
                string_value[index] == "E"):
            break
        index = index + 1
    if index == 0:
        # print string_value
        raise ValueError("Unable to parse value: %s" % string_value)
        # return 0
    numeric_value = float(string_value[:index])
    multiplier = string_value[index:]
    if len(multiplier) == 0:
        pass
        # return numeric_value
    elif len(multiplier) == 1:
        if multiplier == "T":
            numeric_value = numeric_value * 1e12
        elif multiplier == "G":
            numeric_value = numeric_value * 1e9
        elif multiplier == "K":
            numeric_value = numeric_value * 1e3
        elif multiplier == "M":
            numeric_value = numeric_value * 1e-3
        elif multiplier == "U":
            numeric_value = numeric_value * 1e-6
        elif multiplier == "N":
            numeric_value = numeric_value * 1e-9
        elif multiplier == "P":
            numeric_value = numeric_value * 1e-12
        elif multiplier == "F":
            numeric_value = numeric_value * 1e-15
        else:
            raise ValueError
    elif len(multiplier) == 3:
        if multiplier == "MEG":
            numeric_value = numeric_value * 1e6
        elif multiplier == "MIL":
            numeric_value = numeric_value * 25.4e-6
        else:
            raise ValueError
    else:
        raise ValueError
    return numeric_value


def parse_postproc(circ, postproc_direc):
    postproc_list = []
    for line, line_n in postproc_direc:
        if not line[0] == ".":
            continue

        try:
            line_elements = line.split()
            # plot
            if line_elements[0] == ".plot":
                plot_postproc = {}
                plot_postproc["type"] = "plot"
                plot_postproc["analysis"] = line_elements[1]
                if not (plot_postproc["analysis"] == "tran" or
                        plot_postproc["analysis"] == "pss" or
                        plot_postproc["analysis"] == "ac" or
                        plot_postproc["analysis"] == "dc"
                        ):
                    printing.print_general_error(
                        "Plotting is unsupported for analysis type " +
                        plot_postproc["analysis"]
                    )

                graph_labels = ""
                for glabel in line_elements[2:]:
                    graph_labels = graph_labels + " " + glabel

                l2l1 = plotting._split_netlist_label(graph_labels)

                if plot_postproc["analysis"] == "ac":
                    l2l1ac = []
                    for l2, l1 in l2l1:
                        if l1 is not None:
                            l1 = "|%s|" % (l1, )
                        else:
                            l1 = None
                        if l2 is not None:
                            l2 = "|%s|" % (l2, )
                        else:
                            l2 = None
                        l2l1ac.append((l2, l1))
                    l2l1 = l2l1ac
                plot_postproc["l2l1"] = l2l1
                postproc_list.append(plot_postproc)
            else:
                raise NetlistParseError("Unknown postproc directive.")
        except NetlistParseError as xxx_todo_changeme:
            (msg,) = xxx_todo_changeme.args
            if len(msg):
                printing.print_general_error(msg)
            printing.print_parse_error(line_n, line)
            sys.exit(0)
    return postproc_list


def parse_ics(directives):
    ics = []
    for line, line_n in directives:
        if line[0] != '.':
            continue
        if line[:3] == '.ic':
            ics += [parse_ic_directive(line)]
    return ics


def parse_analysis(circ, directives):
    """Parses the analyses.

    Parameters:
    circ: a circuit class instance that descirbes the circuit.
    directives: a list of tuples: (line, line_number). Those lines are taken
    from the netlist and are the ones that hold the information about the
    simulations to be performed.

    Both of them are returned by parse_circuit()

    Returns:
    a list of the analysis, see the code.
    """
    for line, line_n in directives:
        if line[0] != '.' or line[:3] == '.ic':
            continue
        line_elements = line.split()
        yield parse_single_analysis(line, line_elements)
    return


def parse_temp_directive(line, line_elements=None):
    """Parses a TEMP directive:

    The syntax is:
    .TEMP <VALUE>
    """
    if line_elements is None:
        line_elements = line.split()

    for token in line_elements[1:]:
        if token[0] == "*":
            break
        value = convert_units(token)

    return {"type": "temp", "temp": value}


def parse_single_analysis(line, line_elements=None):
    """Parses an analysis and returns a dict with its parameters.
    """
    if line_elements is None:
        line_elements = line.split()

    an_type = line_elements[0].replace(".", "").lower()
<<<<<<< HEAD
    if not an_type in specs:
        raise NetlistParseError("Unknown directive: %s" % an_type)
=======
    if an_type not in specs:
        raise NetlistParseError, "Unknown directive: %s" % an_type
>>>>>>> d1c216b5
    params = list(copy.deepcopy(specs[an_type]['tokens']))

    an = {'type': an_type}
    for i in range(len(line_elements[1:])):
        token = line_elements[i + 1]
        if token[0] == "*":
            break
        if is_valid_value_param_string(token):
            (label, value) = token.split('=')
        else:
            label, value = None, token
        assigned = False
        for t in params:
            if (label is None and t['pos'] == i) or label == t['label']:
                an.update({t['dest']: convert(value, t['type'])})
                assigned = True
                break
        if assigned:
            params.pop(params.index(t))
            continue
        else:
            raise NetlistParseError("Unknown .%s parameter: pos %d (%s=)%s" % \
                                     (an_type.upper(), i, label, value))

    missing = []
    for t in params:
        if t['needed']:
            missing.append(t['label'])
    if len(missing):
        raise NetlistParseError("Required parameters are missing: %s" % ("".join(line_elements)))
    # load defaults for unsupplied parameters
    for t in params:
        an.update({t['dest']: t['default']})

    # ad-hoc code for tran ... :(
    if an['type'] == 'tran':
        uic = int(an.pop('uic'))
        if uic == 0:
            an['x0'] = None
        elif uic == 1:
            an['x0'] = 'op'
        elif uic == 2:
            an['x0'] = 'op+ic'
        elif uic == 3:
            pass  # already set by ic_label
        else:
            raise NetlistParseError("Unknown UIC value: %d" % uic)

    return an


def is_valid_value_param_string(astr):
    """Has the string a form like <param_name>=<value>?
    No spaces.
    Returns: a boolean
    """
    work_astr = astr.strip()
    if work_astr.count("=") == 1:
        ret_value = True
    else:
        ret_value = False
    return ret_value


def convert(astr, rtype, raise_exception=False):
    if rtype == float:
        try:
            ret = convert_units(astr)
        except ValueError as msg:
            if raise_exception:
                raise ValueError(msg)
            else:
                ret = astr
    elif rtype == str:
        ret = astr
    elif rtype == bool:
        ret = convert_boolean(astr)
    elif raise_exception:
        raise ValueError("Unknown type %s" % rtype)
    else:
        ret = astr
    return ret


def parse_param_value_from_string(astr, rtype=float, raise_exception=False):
    """ Searches the string for a <param>=<value> couple and returns a list.
    if rtype is float (type), default value, the method will attempt converting
    the value to float. If the conversion fails, a string is returned.
    If set to str (type), a string will be returned, as if the conversion failed.

    This prevents value being '0' (str) -> converted to 0.0 -> converted (somewhere
    else) to '0.0' (str), ending up being a new node instead fo the reference.

    Notice that in <param>=<value> there is no space before or after the equal sign.

    Returns: [param, value] where param and value are both strings.
    """
    if not is_valid_value_param_string(astr):
        return (astr, "")
    p, v = astr.strip().split("=")
    v = convert(v, rtype, raise_exception=False)
    return p, v


class NetlistParseError(Exception):

    """Netlist parsing exception."""
    pass


def convert_boolean(value):
    """Converts the following strings to a boolean:
    yes, 1, true to True
    no, false, 0 to False

    raises NetlistParserException

    Returns: boolean
    """
    if value == 'no' or value == 'false' or value == '0' or value == 0:
        return_value = False
    elif value == 'yes' or value == 'true' or value == '1' or value == 1:
        return_value = True
    else:
        raise NetlistParseError("invalid boolean: " + value)

    return return_value


def parse_ic_directive(line, line_elements=None):
    """Parses an ic directive and assembles a dictionary accordingly.
    """
    if line_elements is None:
        line_elements = line.split()

    ic_dict = {}
    name = None
    for token in line_elements[1:]:
        if token[0] == "*":
            break

        (label, value) = parse_param_value_from_string(token)
        if label == "name" and name is None:
            name = value
            continue
        # the user should have specified either something like:
        # V(node)=10u
        # or something like:
        # I(Vtest)=100e-6
        ic_dict.update({label: convert_units(value)})
        # We may decide to check if the node exists and/or if the syntax
        # is correct and raise NetlistParseError if needed.

    if name is None:
        raise NetlistParseError("The 'name' parameter is missing")

    return {name: ic_dict}


def parse_sub_declaration(subckt_lines):
    """Returns a circuit.subckt instance that holds the subckt
    information, ready to be instantiated/called.
    """
    index = 0
    netlist_lines = []
    connected_nodes_list = []
    for line, line_n in subckt_lines:
        if index == 0:
            line_elements = line.split()
            if line_elements[0] != '.subckt':
                raise RuntimeError("BUG? parse_sub_declaration() \
                called on non-subckt text. (line" + str(line_n) + ")")
            name = line_elements[1]
            for node_name in line_elements[2:]:
                if node_name[0] == '0':
                    raise NetlistParseError("subckt " + name + \
                        " has a connection node named '0' (line" + str(
                            line_n) + ")")
                if node_name[0] == '*':
                    break
                else:
                    connected_nodes_list = connected_nodes_list + [node_name]
        else:
            netlist_lines = netlist_lines + [(line, "")]
        index = index + 1
    subck_inst = circuit.subckt(name, netlist_lines, connected_nodes_list)
    return subck_inst


def parse_sub_instance(line, circ, subckts_dict, line_elements=None, models=None):
    """Parses a subckt call/instance.

    1. Gets name and nodes connections
    2. Looks in subckts_dict for a matching subckts_dict[name]
    3. Builds a circuit wrapper
    4. Calls main_netlist_parser() on the subcircuit code
       (with the wrapped circuit)

    Returns: a elements list

    """
    if line_elements is None:
        line_elements = line.split()

    if (len(line_elements) < 2):
        raise NetlistParseError("")

    param_value_dict = {}
    name = None

    for index in range(1, len(line_elements)):
        if line_elements[index][0] == '*':
            break

        (param, value) = parse_param_value_from_string(
            line_elements[index], rtype=str)
        param_value_dict.update({param: value})

    if "name" not in param_value_dict:
        raise NetlistParseError("missing 'name' in subckt call")
    if param_value_dict['name'] not in subckts_dict:
        raise NetlistParseError("subckt " + \
            param_value_dict['name'] + " is unknown")

    name = param_value_dict['name']
    subckt = subckts_dict[name]
    connection_nodes_dict = {}

    for param, value in param_value_dict.items():
        if param == 'name':
            continue
        if param in subckt.connected_nodes_list:
            connection_nodes_dict.update({param: value})
        else:
            raise NetlistParseError("unknown node " + param)

    # check all nodes are connected
    for node in subckt.connected_nodes_list:
        if node not in connection_nodes_dict:
            raise NetlistParseError("unconnected subckt node " + node)

    wrapped_circ = circuit.circuit_wrapper(
        circ, connection_nodes_dict, subckt.name, line_elements[0])

    elements_list = main_netlist_parser(
        wrapped_circ, subckt.code, subckts_dict, models)

    # Every subckt adds elements with the _same description_ (elem.part_id[1:])
    # We modify it so that each description is unique for every instance
    for element in elements_list:
        element.part_id = element.part_id[0] + \
            "-" + wrapped_circ.prefix + element.part_id[1:]

    return elements_list


def parse_include_directive(line, line_elements=None):
    """.include <filename> [*comments]
    """
    if line_elements is None:
        line_elements = line.split()

    if not len(line_elements) > 1 or \
            (len(line_elements) > 2 and not line_elements[2][0] == '*'):
        raise NetlistParseError("")

    path = line_elements[1]
    if not utilities.check_file(path):
        raise RuntimeError("")

    fnew = open(path, "r")

    return [None, path, True]


def join_lines(fp, line):
    """Read the lines coming up in the file. Each line that starts with '+' is added to the
    previous line (line continuation rule). When a line not starting with '+' is found, the
    file is rolled back and the line is returned.
    """
    while True:
        last_pos = fp.tell()
        next = fp.readline()
        next = next.strip().lower()
        if not next:
            break
        elif next[0] == '+':
            line += ' ' + next[1:]
        else:
            fp.seek(last_pos)
            break
    return line<|MERGE_RESOLUTION|>--- conflicted
+++ resolved
@@ -975,13 +975,8 @@
 
     Returns: a time-<function instance
     """
-<<<<<<< HEAD
     if not ftype in time_fun_specs:
         raise NetlistParseError("Unknown time function: %s" % an_type)
-=======
-    if ftype not in time_fun_specs:
-        raise NetlistParseError, "Unknown time function: %s" % an_type
->>>>>>> d1c216b5
     prot_params = list(copy.deepcopy(time_fun_specs[ftype]['tokens']))
 
     fun_params = {}
@@ -1204,13 +1199,8 @@
         line_elements = line.split()
 
     an_type = line_elements[0].replace(".", "").lower()
-<<<<<<< HEAD
     if not an_type in specs:
         raise NetlistParseError("Unknown directive: %s" % an_type)
-=======
-    if an_type not in specs:
-        raise NetlistParseError, "Unknown directive: %s" % an_type
->>>>>>> d1c216b5
     params = list(copy.deepcopy(specs[an_type]['tokens']))
 
     an = {'type': an_type}
