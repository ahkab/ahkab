--- conflicted
+++ resolved
@@ -358,19 +358,10 @@
     """
 
     if step is None and points is None:
-<<<<<<< HEAD
-        print("Warning: neither step nor n. of points setted. Using",
-              default_points, "points.")
-        points = default_points
-    elif step is not None and points is not None:
-        print("Warning: shooting had both step and n. of points " + \
-              "setted. Using", step, "step. (NA)")
-=======
         printing.print_warning("Neither step nor n. of points set. Using %d points." % default_points)
         points = default_points
     elif step is not None and points is not None:
         printing.print_warning("Both step and n. of points set. Using step (%f)." % step)
->>>>>>> 7f56f5f8
         points = None
 
     if points:
