--- conflicted
+++ resolved
@@ -21,11 +21,7 @@
 This file holds miscellaneous utility functions needed by the simulator.
 """
 
-<<<<<<< HEAD
-__version__ = "0.08"
-=======
 __version__ = "0.091"
->>>>>>> 9cda92ee
 
 import os
 import os.path
@@ -48,48 +44,24 @@
     matrix - the matrix to be manipulated
     add_a_row - boolean, if set to true adds a row
     add_a_col - boolean, if set to true adds a column
-<<<<<<< HEAD
-    
-=======
-
->>>>>>> 9cda92ee
+
     Returns the new matrix"""
     (n_row, n_col) = matrix.shape
     if add_a_col:
         col = numpy.mat(numpy.zeros((n_row, 1)))
         matrix = numpy.concatenate((matrix, col), axis=1)
     if add_a_row:
-<<<<<<< HEAD
-        if add_a_col: 
-            n_col = n_col +1
-        row = numpy.mat(numpy.zeros((1, n_col)))
-        matrix = numpy.concatenate((matrix, row), axis=0)
-    return matrix
-=======
         if add_a_col:
             n_col = n_col + 1
         row = numpy.mat(numpy.zeros((1, n_col)))
         matrix = numpy.concatenate((matrix, row), axis=0)
     return matrix
 
->>>>>>> 9cda92ee
 
 def remove_row_and_col(matrix, rrow=0, rcol=0):
     """Removes a row and a column from the matrix.
     rrow and rcol must be positive, or None is returned
     By default the first row and the first column are removed
-<<<<<<< HEAD
-    If you don't wish to remove one of them, supply a index that is greater 
-    than the matrix size.
-    eg. matrix is 3x3, you want to remove just the second row of matrix, supply:
-    rrow=1 and rcol=10 (or any number bigger than 2) 
-    """
-    if rrow < 0 or rcol < 0: 
-        return_matrix =  None
-    else:
-        return_matrix = numpy.vstack((numpy.hstack((matrix[0:rrow, 0:rcol], matrix[0:rrow, rcol+1:])), numpy.hstack((matrix[rrow+1:, 0:rcol], matrix[rrow+1:, rcol+1:]))))
-    return return_matrix
-=======
     If you don't wish to remove one of them, supply a index that is greater
     than the matrix size.
     eg. matrix is 3x3, you want to remove just the second row of matrix, supply:
@@ -102,28 +74,15 @@
             (numpy.hstack((matrix[0:rrow, 0:rcol], matrix[0:rrow, rcol + 1:])), numpy.hstack((matrix[rrow + 1:, 0:rcol], matrix[rrow + 1:, rcol + 1:]))))
     return return_matrix
 
->>>>>>> 9cda92ee
 
 def remove_row(matrix, rrow=0):
     """Removes a row from a matrix.
     rrow is the index of the row to be removed.
-<<<<<<< HEAD
-    
-=======
-
->>>>>>> 9cda92ee
+
     Returns: the matrix without the row, or none if rrow is invalid."""
     if rrow < 0 or rrow > matrix.shape[0] - 1:
         return_matrix = None
     else:
-<<<<<<< HEAD
-        return_matrix = numpy.vstack((matrix[:rrow, :], matrix[rrow+1:, :]))
-    return return_matrix
-
-def check_file(filename):
-    """Checks whether the supplied path refers to a valid file.
-    Returns: 
-=======
         return_matrix = numpy.vstack((matrix[:rrow, :], matrix[rrow + 1:, :]))
     return return_matrix
 
@@ -131,7 +90,6 @@
 def check_file(filename):
     """Checks whether the supplied path refers to a valid file.
     Returns:
->>>>>>> 9cda92ee
     True if it's found (and is a file)
     False, otherwise.
     """
@@ -145,15 +103,6 @@
     else:
         ret = True
     return ret
-<<<<<<< HEAD
-    
-# Use scipy.factorial
-def fact(num): 
-    """Returns: num!"""
-    if num == 1:
-        return 1
-    return reduce(operator.mul, xrange(2, num+1))
-=======
 
 # Use scipy.factorial
 
@@ -163,34 +112,22 @@
     if num == 1:
         return 1
     return reduce(operator.mul, xrange(2, num + 1))
->>>>>>> 9cda92ee
 
 
 def calc_eps():
     """Returns the machine precision."""
     _eps = 1.0
     while(1 + _eps > 1):
-<<<<<<< HEAD
-        _eps = _eps/2
-    return _eps*2
+        _eps = _eps / 2
+    return _eps * 2
+
 
 class combinations:
+
     """This class is an iterator that returns all the k-combinations
     _without_repetition_ of the elements of the supplied list.
 
-    Each combination is made of a subset of the list, consisting of k 
-=======
-        _eps = _eps / 2
-    return _eps * 2
-
-
-class combinations:
-
-    """This class is an iterator that returns all the k-combinations
-    _without_repetition_ of the elements of the supplied list.
-
     Each combination is made of a subset of the list, consisting of k
->>>>>>> 9cda92ee
     elements.
     """
 
@@ -207,11 +144,7 @@
             raise Exception, "The set has to be bigger than the subset."
         if k <= 0:
             raise Exception, "The size of the subset has to be positive."
-<<<<<<< HEAD
-    
-=======
-
->>>>>>> 9cda92ee
+
     def __iter__(self):
         return self
 
@@ -222,23 +155,15 @@
         # It's recursive
         if self.k > 1:
             if self._sub_iter == None:
-<<<<<<< HEAD
-                self._sub_iter = combinations(self.L[self._i+1:], self.k - 1)
-=======
                 self._sub_iter = combinations(self.L[self._i + 1:], self.k - 1)
->>>>>>> 9cda92ee
             try:
                 nxt = self._sub_iter.next()
                 cur = self.L[self._i]
             except StopIteration:
                 if self._i < len(self.L) - self.k:
                     self._i = self._i + 1
-<<<<<<< HEAD
-                    self._sub_iter = combinations(self.L[self._i+1:], self.k -1)
-=======
                     self._sub_iter = combinations(
                         self.L[self._i + 1:], self.k - 1)
->>>>>>> 9cda92ee
                     return self.next()
                 else:
                     raise StopIteration
@@ -249,16 +174,6 @@
                 self._i = self._i + 1
             else:
                 raise StopIteration
-<<<<<<< HEAD
-        
-        return [cur] + nxt
-
-class log_axis_iterator:
-    """This iterator provides the values for a logarithmic sweep.
-    """
-    def __init__(self, max, min, nsteps):
-        self.inc = 10**((numpy.log10(max)-numpy.log10(min))/nsteps)
-=======
 
         return [cur] + nxt
 
@@ -270,65 +185,38 @@
 
     def __init__(self, max, min, nsteps):
         self.inc = 10 ** ((numpy.log10(max) - numpy.log10(min)) / nsteps)
->>>>>>> 9cda92ee
         self.max = max
         self.min = min
         self.index = 0
         self.current = min
         self.nsteps = nsteps
-<<<<<<< HEAD
-=======
-
->>>>>>> 9cda92ee
+
     def next(self):
         """Iterator method: get the next value
         """
         if self.index < self.nsteps:
             self.current = self.current * self.inc
-<<<<<<< HEAD
-            ret = self.current 
-        else:
-            raise StopIteration
-        self.index = self.index + 1 
-        return ret
-=======
             ret = self.current
         else:
             raise StopIteration
         self.index = self.index + 1
         return ret
 
->>>>>>> 9cda92ee
     def __getitem__(self, i):
         """Iterator method: get a particular value (n. i)
         """
         if i == 0:
             ret = self.min
         elif i < self.nsteps:
-<<<<<<< HEAD
-            ret = self.min*self.inc**i
+            ret = self.min * self.inc ** i
         else:
             ret = None
         return ret
-=======
-            ret = self.min * self.inc ** i
-        else:
-            ret = None
-        return ret
-
->>>>>>> 9cda92ee
+
     def __iter__(self):
         """Required iterator method.
         """
         return self
-<<<<<<< HEAD
-
-class lin_axis_iterator:
-    """This iterator provides the values for a linear sweep.
-    """
-    def __init__(self, max, min, nsteps):
-        self.inc = (max - min)/nsteps
-=======
 
 
 class lin_axis_iterator:
@@ -338,95 +226,43 @@
 
     def __init__(self, max, min, nsteps):
         self.inc = (max - min) / nsteps
->>>>>>> 9cda92ee
         self.max = max
         self.min = min
         self.index = 0
         self.current = min
         self.nsteps = nsteps
-<<<<<<< HEAD
-=======
-
->>>>>>> 9cda92ee
+
     def next(self):
         """Iterator method: get the next value
         """
         if self.index == 0:
-<<<<<<< HEAD
-            pass #return min
-=======
             pass  # return min
->>>>>>> 9cda92ee
         elif self.index < self.nsteps:
             self.current = self.current + self.inc
         else:
             raise StopIteration
-<<<<<<< HEAD
-        ret = self.current 
-        self.index = self.index + 1 
-        return ret
-=======
         ret = self.current
         self.index = self.index + 1
         return ret
 
->>>>>>> 9cda92ee
     def __getitem__(self, i):
         """Iterator method: get a particular value (n. i)
         """
         if i < self.nsteps:
-<<<<<<< HEAD
-            ret = self.min + self.inc*i
+            ret = self.min + self.inc * i
         else:
             ret = None
         return ret
-=======
-            ret = self.min + self.inc * i
-        else:
-            ret = None
-        return ret
-
->>>>>>> 9cda92ee
+
     def __iter__(self):
         """Required iterator method.
         """
         return self
-<<<<<<< HEAD
+
 
 def Celsius2Kelvin(cel):
     return cel + 273.15
 
+
 def Kelvin2Celsius(kel):
-    return kel - 273.15
-
-#   Maximum attenuation pass band/Minimum attenuation stop band
-def MAPSB(results, pass_band, stop_band):
-    # Normalize the output to the low frequency value and convert to array
-    norm_out = numpy.asarray(results['|Vn4|'].T/results['|Vn4|'].max())
-    
-    # Convert to dB
-    norm_out_db = 20 * numpy.log10(norm_out)
-    
-    # Reshape to be scipy-friendly
-    norm_out_db = norm_out_db.reshape((max(norm_out_db.shape),))
-    
-    # Convert angular frequencies to Hz and convert matrix to array
-    frequencies = numpy.asarray(results['w'].T/2/math.pi)
-    
-    # Reshape to be scipy-friendly
-    frequencies = frequencies.reshape((max(frequencies.shape),))
-    
-    # call scipy to interpolate
-    norm_out_db_interpolated = scipy.interpolate.interp1d(frequencies, norm_out_db)
-
-    return (-1.0*norm_out_db_interpolated(pass_band), -1.0*norm_out_db_interpolated(stop_band))
-=======
-
-
-def Celsius2Kelvin(cel):
-    return cel + 273.15
-
-
-def Kelvin2Celsius(kel):
-    return kel - 273.15
->>>>>>> 9cda92ee
+    return kel - 273.15