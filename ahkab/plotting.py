--- conflicted
+++ resolved
@@ -1,191 +1,3 @@
-<<<<<<< HEAD
-# -*- coding: iso-8859-1 -*-
-# plotting.py
-# Module to plot the simulation data (through matplotlib)
-# Copyright 2009-2013 Giuseppe Venturini
-
-# This file is part of the ahkab simulator.
-#
-# Ahkab is free software: you can redistribute it and/or modify
-# it under the terms of the GNU General Public License as published by
-# the Free Software Foundation, version 2 of the License.
-#
-# Ahkab is distributed in the hope that it will be useful,
-# but WITHOUT ANY WARRANTY; without even the implied warranty of
-# MERCHANTABILITY or FITNESS FOR A PARTICULAR PURPOSE.  See the
-# GNU General Public License for more details.
-#
-# You should have received a copy of the GNU General Public License v2
-# along with ahkab.  If not, see <http://www.gnu.org/licenses/>.
-
-"""
-This module offers the functions needed to plot the results
-of a simulation
-"""
-
-__version__ = "0.08"
-
-import re
-import numpy, pylab
-import printing, options
-
-def read_data_header(filename):
-    fp = open(filename, "r")
-    line = fp.readline()
-    if line[0] == '#':
-        labels = line[1:].upper().split()
-    else:
-        printing.print_general_error("Unrecognized file: "+filename)
-        labels = None
-    fp.close()
-    return labels
-
-def get_data_label_index(label, filename, labels=None):
-    if labels is None:
-        labels = read_data_header(filename)
-    return labels.index(label.upper())
-
-def read_data(filename, label, labels=None):
-    label = label.upper()
-    if labels == None:
-        labels = read_data_header(filename)
-    else:
-        labels = map(str.upper, labels)
-    try:
-        index = labels.index(label)
-        fp = open(filename, "r")
-        data = []
-        for line in fp:
-            if line.strip()[0] != '#':
-                data.append(float(line.split()[index]))
-        fp.close()
-        data = numpy.array(data)
-    except ValueError:
-        printing.print_general_error("Unrecognized data set: "+label)
-        data = None
-    return data
-
-def split_netlist_label(labels_string):
-    labels_string = labels_string.strip().upper()
-    ret_labels = []
-    p = re.compile(r'V\s*\(\s*(\w*)\s*,\s*(\w*)\s*\)', re.IGNORECASE)
-    labels_list = p.findall(labels_string)
-    for i in range(len(labels_list)):
-        l2 = "V"+labels_list[i][0]
-        l1 = "V"+labels_list[i][1]
-        ret_labels.append((l2,l1))
-    p = re.compile(r'V\s*\(\s*(\w*)\s*\)', re.IGNORECASE)
-    labels_list = p.findall(labels_string)
-    for i in range(len(labels_list)):
-        l2 = "V"+labels_list[i]
-        l1 = None
-        ret_labels.append((l2,l1))
-    p = re.compile(r'I\s*\(\s*(\w*)\s*\)', re.IGNORECASE)
-    labels_list = p.findall(labels_string)
-    for i in range(len(labels_list)):
-        l2 = "I("+labels_list[i]+")"
-        l1 = None
-        ret_labels.append((l2,l1))
-    if len(ret_labels) == 0:
-        raise Exception, "Unrecognized plot labels: "+ labels_string
-    return ret_labels           
-
-def setup_plot(fig, title, xvu, yvu, log=False, xlog=False, ylog=False):
-    """ fig: the figure
-    title: plot title:
-    xvu: tuple defined as xvu = (xvar, xunit)
-    yvu: list of tuples defined as yvu += [(yvarN, yunitN)]
-
-    returns: fig
-    """
-    #xvar, xunit = xvu
-    pylab.title(title.upper())
-    ax = pylab.gca()
-
-    ax.spines['right'].set_color('none')
-    ax.spines['top'].set_color('none')
-    ax.xaxis.set_ticks_position('bottom')
-    ax.yaxis.set_ticks_position('left')
-
-    ax.xaxis.grid(False)
-    ax.yaxis.grid(False)
-
-    if log or xlog:
-        ax.set_xscale('log')
-    pylab.xlabel('%s [%s]' % xvu)
-    yunits = []
-    yinitials = []
-    for yv, yu in yvu:
-        if not yu in yunits:
-            yunits.append(yu)
-            yinitials.append(yv[0])
-    ylabel = ""
-    for yi, yu in zip(yinitials, yunits):
-        ylabel += "%s [%s] , " % (yi, yu)
-    ylabel = ylabel[:-3]
-    pylab.ylabel(ylabel)
-
-    if log or ylog:
-        ax.set_yscale('log')
-    #fig.tight_layout()
-    return fig
-
-def save_figure(filename, fig):
-    fig.set_size_inches(20, 10)
-    pylab.savefig(filename, dpi=100, bbox_inches='tight', format=options.plotting_outtype)
-    return
-
-def plot_results(title, y2y1_list, results, outfilename):
-    """Plot the results.
-    """
-    if results is None:
-        printing.print_warning("No results available for plotting. Skipping.")
-        return
-    fig = pylab.figure()
-    analysis = results.get_type().upper()
-    gdata = []
-    x, xlabel = results.get_x(), results.get_xlabel()
-    xunit = results.units[xlabel]
-    yvu = []
-
-    for y2label, y1label in y2y1_list:
-        if y1label is not None and y1label != '':
-            data1 = results[y1label]
-            line_label = y2label+"-"+y1label
-        else:
-            line_label = y2label
-            data1 = 0
-        data2 =  results[y2label]
-        yvu += [(line_label, results.units[y2label])]
-        gdata.append((data2-data1, line_label))
-
-    if xlabel == 'w':
-        xlog = True
-    else:
-        xlog = False
-    setup_plot(fig, title, (xlabel, xunit), yvu, xlog=xlog)
-
-    pylab.hold(True)
-    ymax, ymin = None, None
-    for y, label in gdata:
-        # pylab wants matrices in the form: N,1, while results come as (1, N) -> Transpose
-        [line] = pylab.plot(x.T, y.T, options.plotting_style, label=label+" ("+analysis+")", 
-                                    mfc='w', lw=options.plotting_lw, mew=options.plotting_lw)
-        line.set_mec(line.get_color()) # nice empty circles
-        ymax = y.max() if ymax is None or y.max() > ymax else ymax
-        ymin = y.min() if ymin is None or y.min() < ymin else ymin
-    pylab.xlim((x.min(), x.max()))
-    pylab.ylim((ymin - (ymax-ymin)*.01, ymax + (ymax-ymin)*.01))
-    pylab.hold(False)
-    pylab.legend()
-
-    if outfilename is not None and options.plotting_outtype is not None:
-        save_figure(outfilename, fig)
-    return
-
-def show_plots():
-    pylab.show()
-=======
 # -*- coding: iso-8859-1 -*-
 # plotting.py
 # Module to plot the simulation data (through matplotlib)
@@ -383,5 +195,4 @@
 
 
 def show_plots():
-    pylab.show()
->>>>>>> 9cda92ee
+    pylab.show()