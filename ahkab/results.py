--- conflicted
+++ resolved
@@ -21,11 +21,7 @@
 This is the results module of the simulator.
 """
 
-<<<<<<< HEAD
-__version__ = "0.08"
-=======
 __version__ = "0.091"
->>>>>>> 9cda92ee
 
 import sys, time, copy, pickle
 import numpy
@@ -118,11 +114,7 @@
                                                   nsamples=None, skip=0L, verbose=verbose)
         vlist = []
         for j in range(data.shape[0]):
-<<<<<<< HEAD
-            vlist.append(data[j, :].T)
-=======
             vlist.append(data[j,:].T)
->>>>>>> 9cda92ee
         return zip(headers, vlist)
 
     # iterator methods
@@ -140,11 +132,7 @@
             raise StopIteration
         else:
             next = self.iter_headers[self.iter_index], \
-<<<<<<< HEAD
-                   self.iter_data[self.iter_index, :].T
-=======
                    self.iter_data[self.iter_index,:].T
->>>>>>> 9cda92ee
             self.iter_index += 1
         return next
 
@@ -160,11 +148,7 @@
         solution.__init__(self, circ, outfile)
         self.iterations = iterations
 
-<<<<<<< HEAD
-        #We have mixed current and voltage results
-=======
         # We have mixed current and voltage results
->>>>>>> 9cda92ee
         # per primi vengono tanti valori di tensioni quanti sono i nodi del circuito meno 
         # uno, quindi tante correnti quanti sono gli elementi definiti in tensione presenti
         # (per questo, per misurare una corrente, si può fare uso di generatori di tensione 
@@ -178,15 +162,9 @@
         for index in range(nv_1):
             varname = ("V" + str(circ.nodes_dict[index + 1])).upper()
             self.variables += [varname]
-<<<<<<< HEAD
-            self.results.update({varname:x[index, 0]})
-            self.errors.update({varname:error[index, 0]})
-            self.units.update({varname:"V"})
-=======
             self.results.update({varname: x[index, 0]})
             self.errors.update({varname: error[index, 0]})
             self.units.update({varname: "V"})
->>>>>>> 9cda92ee
             if circ.is_int_node_internal_only(index+1):
                 self.skip_nodes_list.append(index)
 
@@ -195,15 +173,9 @@
                 index = index + 1
                 varname = ("I("+elem.part_id.upper()+")").upper()
                 self.variables += [varname]
-<<<<<<< HEAD
-                self.results.update({varname:x[index, 0]})
-                self.errors.update({varname:error[index, 0]})
-                self.units.update({varname:"A"})
-=======
                 self.results.update({varname: x[index, 0]})
                 self.errors.update({varname: error[index, 0]})
                 self.units.update({varname: "A"})
->>>>>>> 9cda92ee
 
         self.op_info = self.get_elements_op(circ, x)
 
@@ -295,16 +267,6 @@
         return op_info
 
     def write_to_file(self, filename=None):
-<<<<<<< HEAD
-        if filename is not None:
-            local_filename = filename
-        else:
-            filename = self.filename
-        if filename == None:
-            return
-        if filename != 'stdout':
-            fp = open(filename, "w")
-=======
         if filename is None and self.filename is None:
             # maybe warn the user here?
             return
@@ -312,7 +274,6 @@
             filename = self.filename
         if filename != 'stdout':
             fp = open(filename+"info", "w")
->>>>>>> 9cda92ee
         else:
             fp = sys.stdout
         fp.write(self.timestamp+"\n")
@@ -333,10 +294,7 @@
         fp.flush()
         if filename != 'stdout':
             fp.close()
-<<<<<<< HEAD
-=======
             solution._add_data(self, self.x)
->>>>>>> 9cda92ee
 
     def print_short(self):
         str_repr = ""
@@ -390,24 +348,15 @@
     
         nv_1 = len(circ.nodes_dict) - 1 # numero di soluzioni di tensione (al netto del ref)
         self.variables += ["w"]
-<<<<<<< HEAD
-        self.units.update({"w":"rad/s"})
-=======
         self.units.update({"w": "rad/s"})
->>>>>>> 9cda92ee
     
         for index in range(nv_1):
             varname_abs = "|V%s|" % (str(circ.nodes_dict[index + 1]),)
             varname_arg = "arg(V%s)" % (str(circ.nodes_dict[index + 1]),)
             self.variables += [varname_abs]
             self.variables += [varname_arg]
-<<<<<<< HEAD
-            self.units.update({varname_abs:"V"})
-            self.units.update({varname_arg:""})
-=======
             self.units.update({varname_abs: "V"})
             self.units.update({varname_arg: ""})
->>>>>>> 9cda92ee
             if circ.is_int_node_internal_only(index+1):
                 self.skip_nodes_list.append(index)
 
@@ -417,35 +366,21 @@
                 varname_arg = "arg(I(%s))" % (elem.part_id.upper(),)
                 self.variables += [varname_abs]
                 self.variables += [varname_arg]
-<<<<<<< HEAD
-                self.units.update({varname_abs:"A"})
-                self.units.update({varname_arg:""})
-=======
                 self.units.update({varname_abs: "A"})
                 self.units.update({varname_arg: ""})
->>>>>>> 9cda92ee
 
     def __str__(self):
         return "<AC simulation results for %s (netlist %s). %s sweep, from %g Hz to %g Hz, \
 %d points. Run on %s, data filename %s.>" % \
-<<<<<<< HEAD
-        (self.netlist_title, self.netlist_file, self.stype, self.ostart, self.ostop, self.opoints,self.timestamp, self.filename)
-=======
         (self.netlist_title, self.netlist_file, self.stype, self.ostart, self.ostop, self.opoints, self.timestamp, self.filename)
->>>>>>> 9cda92ee
 
     def add_line(self, omega, x):
         omega = numpy.mat(numpy.array([omega]))
 
         xsplit = numpy.mat(numpy.zeros((x.shape[0]*2, 1)))
         for i in range(x.shape[0]):
-<<<<<<< HEAD
-            xsplit[2*i, 0] = numpy.abs(x[i,0])
-            xsplit[2*i+1, 0] = numpy.angle(x[i,0],deg=options.ac_phase_in_deg)
-=======
             xsplit[2*i, 0] = numpy.abs(x[i, 0])
             xsplit[2*i+1, 0] = numpy.angle(x[i, 0], deg=options.ac_phase_in_deg)
->>>>>>> 9cda92ee
              
         data = numpy.concatenate((omega, xsplit), axis=0)
         solution._add_data(self, data)
@@ -603,11 +538,7 @@
         self.period = period
         self.method = method
 
-<<<<<<< HEAD
-        #We have mixed current and voltage results
-=======
         # We have mixed current and voltage results
->>>>>>> 9cda92ee
         nv_1 = len(circ.nodes_dict) - 1 # numero di soluzioni di tensione (al netto del ref)
         self.variables = ["T"]
         self.units.update({"T":"s"})
@@ -644,11 +575,7 @@
 
     def asmatrix(self, verbose=3):
         allvalues = csvlib.load_csv(self.filename, load_headers=[], nsamples=None, skip=0L, verbose=verbose)
-<<<<<<< HEAD
-        return allvalues[0, :], allvalues[1:, :]
-=======
         return allvalues[0,:], allvalues[1:,:]
->>>>>>> 9cda92ee
 
     def get_type(self):
         return "PSS"
@@ -660,45 +587,29 @@
         return self.variables[0]
 
 class symbolic_solution():
-<<<<<<< HEAD
-    def __init__(self, results_dict, substitutions, circ, outfile=None):
-=======
     def __init__(self, results_dict, substitutions, circ, outfile=None, tf=False):
->>>>>>> 9cda92ee
         """Holds a set of Symbolic results.
             results_dict: the results dict returned by sympy.solve(),
             substitutions: the substitutions (dict) employed before solving,
             circ: the circuit instance of the simulated circuit.
-<<<<<<< HEAD
-=======
             tf: is this set of results a set of transfer functions?
->>>>>>> 9cda92ee
         """
         self.timestamp = time.strftime("%Y-%m-%d %H:%M:%S", time.gmtime())
         self.netlist_file = circ.filename
         self.netlist_title = circ.title
         self.substitutions = substitutions
-<<<<<<< HEAD
-
-        # the keys are strings
-        #self.symbols = map(str, results_dict.keys())
-=======
         self.tf = tf
 
         # the keys are strings
         # self.symbols = map(str, results_dict.keys())
->>>>>>> 9cda92ee
         self.results = case_insensitive_dict()
         for symbol, result in results_dict.iteritems():
             self.results.update({str(symbol):result})
         
         self._symbols = results_dict.keys() # keep them, they're useful
         for expr in results_dict.values():
-<<<<<<< HEAD
-=======
             if tf:
                 expr = expr['gain']
->>>>>>> 9cda92ee
             for symb in expr.atoms():
                 if symb.is_Symbol and not symb in self._symbols:
                     self._symbols.append(symb)
@@ -734,14 +645,6 @@
         return self.results.__repr__()
 
     def __str__(self):
-<<<<<<< HEAD
-        str_repr = "Symbolic simulation results for %s (netlist %s).\nRun on %s.\n" % \
-        (self.netlist_title, self.netlist_file, self.timestamp)
-        keys = self.results.keys()
-        keys.sort() 
-        for key in keys:
-            str_repr +=  str(key) + "\t = " + str(self.results[key]) +"\n"
-=======
         str_repr = "Symbolic %s results for %s (netlist %s).\nRun on %s.\n" % \
                    ('simulation'*(not self.tf) + 'transfer function'*self.tf, 
                     self.netlist_title, self.netlist_file, self.timestamp)
@@ -764,7 +667,6 @@
                     str_repr += "\t%s:\n" % sing
                     for p in self.results[key][sing]:
                         str_repr +=  "\t\t" + str(p) + "\n"
->>>>>>> 9cda92ee
         return str_repr
 
     def get_type(self):
