--- conflicted
+++ resolved
@@ -1053,13 +1053,8 @@
         return self._dict[keys[i]]
 
     def has_key(self, name):
-<<<<<<< HEAD
         """Determine whether the result set contains a variable."""
         return name.upper() in list(map(str.upper, list(self._dict.keys())))
-=======
-        """Determine whether the result set contains the variable ``name``."""
-        return name.upper() in map(str.upper, self._dict.keys())
->>>>>>> d1c216b5
 
     def __contains__(self, name):
         """Determine whether the result set contains a variable."""
