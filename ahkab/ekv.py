# -*- coding: iso-8859-1 -*-
# ekv.py
# Partial implementation of the EKV 3.0 MOS transistor model
# Copyright 2010 Giuseppe Venturini
#
# The EKV model was developed by Matthias Bucher, Christophe Lallement,
# Christian Enz, Fabien Théodoloz, François Krummenacher at the Electronics
# Laboratories, Swiss Federal Institute of Technology (EPFL),
# Lausanne, Switzerland.
# This implementation is based upon:
# 1. Matthias Bucher, Christian Enz, François Krummenacher, Jean-M. Sallese,
# Christophe Lallement and Alain-S. Porret,
# The EKV 3.0 Compact MOS Transistor Model: Accounting for Deep-Submicron
# Aspects, <http://www.nsti.org/publications/MSM/2002/pdf/346.pdf>
# 2. EKV 2.6 Technical report, <http://legwww.epfl.ch/ekv/pdf/ekv_v262.pdf>.
#
# This file is part of the ahkab simulator.
#
# Ahkab is free software: you can redistribute it and/or modify
# it under the terms of the GNU General Public License as published by
# the Free Software Foundation, version 2 of the License.
#
# Ahkab is distributed in the hope that it will be useful,
# but WITHOUT ANY WARRANTY; without even the implied warranty of
# MERCHANTABILITY or FITNESS FOR A PARTICULAR PURPOSE.  See the
# GNU General Public License for more details.
#
# You should have received a copy of the GNU General Public License v2
# along with ahkab.  If not, see <http://www.gnu.org/licenses/>.

"""
The EKV model was developed by Matthias Bucher, Christophe Lallement,
Christian Enz, Fabien Théodoloz, François Krummenacher at the Electronics
Laboratories, Swiss Federal Institute of Technology (EPFL),
Lausanne, Switzerland. The Tecnical Report upon which this implementation
is based is available here:
<http://legwww.epfl.ch/ekv/pdf/ekv_v262.pdf>.

This module defines two classes:
 ekv_device
 ekv_mos_model


Features:
- EKV model implementation, computation of charges, potentials,
  reverse and forward currents, slope factor and normalization factors,
- Calculation of trans-conductances based on the charge approach.
- N/P MOS symmetry
- Rudimentary temperature effects.

The Missing Features:
- Channel length modulation
- Reverse Short Channel Effect (RSCE)
- Complex mobility degradation is missing
- Transcapacitances
- Quasistatic implementation
"""

<<<<<<< HEAD
__version__ = "0.08"

import constants, options, utilities, printing
import math 
=======
__version__ = "0.091"

import constants
import options
import utilities
import printing
import math
>>>>>>> 9cda92ee


# DEFAULT VALUES FOR 500n CH LENGTH
COX_DEFAULT = .7e-3
VTO_DEFAULT = .5
GAMMA_DEFAULT = 1.0
PHI_DEFAULT = .7
KP_DEFAULT = 50e-6
UCRIT_DEFAULT = 2e6
LAMBDA_DEFAULT = .5
XJ_DEFAULT = .1e-6


TCV_DEFAULT = 1e-3
BEX_DEFAULT = -1.5

ISMALL_GUESS_MIN = 1e-10


class ekv_device:
    INIT_IFRN_GUESS = 1
<<<<<<< HEAD
=======

>>>>>>> 9cda92ee
    def __init__(self, nd, ng, ns, nb, W, L, model, M=1, N=1, part_id='M'):
        """ EKV device
        Parameters:
            nd: drain node
            ng: gate node
            ns: source node
            nb: bulk node
            L: element width [m]
            W: element length [m]
            M: multiplier (n. of shunt devices)
            N: series mult. (n. of series devices)
            model: pass an instance of ekv_mos_model

        Selected methods:
        - get_output_ports() -> (nd, ns)
        - get_drive_ports() -> (nd, nb), (ng, nb), (ns, nb)


        """
        self.ng = ng
        self.nb = nb
        self.n1 = nd
        self.n2 = ns
<<<<<<< HEAD
        self.ports = ((self.n1, self.nb), (self.ng, self.nb), (self.n2, self.nb))
        class dev_class: pass # empty class to hold device parameters
        self.device = dev_class()
        self.device.L = float(L) #channel length -
        self.device.W = float(W) #channel width -
        self.device.M = int(M) #parallel multiple device number
        self.device.N = int(N) #series multiple device number
        self.ekv_model = model
        self.opdict = {}
        self.opdict.update({'state':(float('nan'), float('nan'), float('nan'))})
        self.opdict.update({'ifn':self.INIT_IFRN_GUESS})
        self.opdict.update({'irn':self.INIT_IFRN_GUESS})
        self.opdict.update({'ip_abs_err':self.ekv_model.get_ip_abs_err(self.device)})
        self.part_id = part_id
        self.is_nonlinear = True
        self.is_symbolic = True
        self.dc_guess = [self.ekv_model.VTO*(0.1)*self.ekv_model.NPMOS, self.ekv_model.VTO*(1.1)*self.ekv_model.NPMOS, 0]

        devcheck, reason =  self.ekv_model._device_check(self.device)
=======
        self.ports = ((self.n1, self.nb), (
            self.ng, self.nb), (self.n2, self.nb))

        class dev_class:
            pass  # empty class to hold device parameters
        self.device = dev_class()
        self.device.L = float(L)  # channel length -
        self.device.W = float(W)  # channel width -
        self.device.M = int(M)  # parallel multiple device number
        self.device.N = int(N)  # series multiple device number
        self.ekv_model = model
        self.opdict = {}
        self.opdict.update(
            {'state': (float('nan'), float('nan'), float('nan'))})
        self.opdict.update({'ifn': self.INIT_IFRN_GUESS})
        self.opdict.update({'irn': self.INIT_IFRN_GUESS})
        self.opdict.update(
            {'ip_abs_err': self.ekv_model.get_ip_abs_err(self.device)})
        self.part_id = part_id
        self.is_nonlinear = True
        self.is_symbolic = True
        self.dc_guess = [self.ekv_model.VTO * (
            0.1) * self.ekv_model.NPMOS, self.ekv_model.VTO * (1.1) * self.ekv_model.NPMOS, 0]

        devcheck, reason = self.ekv_model._device_check(self.device)
>>>>>>> 9cda92ee
        if not devcheck:
            raise Exception, reason + " out of boundaries."

    def get_drive_ports(self, op):
        """Returns a tuple of tuples of ports nodes, as:
        (port0, port1, port2...)
        Where each port is in the form:
        port0 = (nplus, nminus)
        """
<<<<<<< HEAD
        return self.ports #d,g,s
=======
        return self.ports  # d,g,s
>>>>>>> 9cda92ee

    def get_output_ports(self):
        return ((self.n1, self.n2),)

    def __str__(self):
        mos_type = self._get_mos_type()
<<<<<<< HEAD
        rep = " " + self.ekv_model.name + " w="+ str(self.device.W) + " l=" + \
        str(self.device.L) + " M="+ str(self.device.M) + " N=" + \
        str(self.device.N)
=======
        rep = " " + self.ekv_model.name + " w=" + str(self.device.W) + " l=" + \
            str(self.device.L) + " M=" + str(self.device.M) + " N=" + \
            str(self.device.N)
>>>>>>> 9cda92ee

        return rep

    def _get_mos_type(self):
        """Returns N or P (capitalized)
        """
        mtype = 'N' if self.ekv_model.NPMOS == 1 else 'P'
        return mtype

    def i(self, op_index, ports_v, time=0):
        """Returns the current flowing in the element with the voltages
        applied as specified in the ports_v vector.

        ports_v: [voltage_across_port0, voltage_across_port1, ...]
        time: the simulation time at which the evaluation is performed.
              It has no effect here. Set it to None during DC analysis.

        """
<<<<<<< HEAD
        ret, j1, j2 = self.ekv_model.get_ids(self.device, ports_v, \
                self.opdict)
=======
        ret, j1, j2 = self.ekv_model.get_ids(self.device, ports_v,
                                             self.opdict)
>>>>>>> 9cda92ee

        return ret

    def update_status_dictionary(self, ports_v):
        if self.opdict is None:
            self.opdict = {}
        if not (self.opdict['state'] == ports_v[0] and self.opdict.has_key('gmd')) or \
            not (self.opdict['state'] == ports_v[0] and self.opdict.has_key('gmg')) or \
            not (self.opdict['state'] == ports_v[0] and self.opdict.has_key('gms')) or \
<<<<<<< HEAD
            not (self.opdict['state'] == ports_v[0] and self.opdict.has_key('Ids')):
=======
                not (self.opdict['state'] == ports_v[0] and self.opdict.has_key('Ids')):
>>>>>>> 9cda92ee

            self.opdict['state'] == ports_v[0]
            self.opdict['gmd'] = self.g(0, ports_v[0], 0)
            self.opdict['gmg'] = self.g(0, ports_v[0], 1)
            self.opdict['gms'] = self.g(0, ports_v[0], 2)
            self.opdict['Ids'] = self.i(0, ports_v[0])

        gmd = self.opdict['gmd']
        gmg = self.opdict['gmg']
        gms = self.opdict['gms']
        ids = self.opdict['Ids']

        if ids == 0:
            TEF = float('nan')
        else:
<<<<<<< HEAD
            TEF = abs(gms*constants.Vth()/ids)
        self.opdict['TEF'] = TEF


=======
            TEF = abs(gms * constants.Vth() / ids)
        self.opdict['TEF'] = TEF

>>>>>>> 9cda92ee
    def print_op_info(self, ports_v):
        arr = self.get_op_info(ports_v)
        print arr,

    def get_op_info(self, ports_v):
        """Operating point info, for design/verification. """
        mos_type = self._get_mos_type()

        self.update_status_dictionary(ports_v)

        sat_status = "SATURATION" if self.opdict['SAT'] else "LINEAR"
        if self.opdict["WMSI"] == 0:
            wmsi_status = "WEAK INVERSION"
        if self.opdict["WMSI"] == 1:
            wmsi_status = "MODERATE INVERSION"
        if self.opdict["WMSI"] == 2:
            wmsi_status = "STRONG INVERSION"

<<<<<<< HEAD
        arr = [[self.part_id, mos_type.upper()+" ch",wmsi_status, "", "", sat_status, "", "", "", "", "",""],]
        arr.append(["beta", "[A/V^2]:", self.opdict['beta'], "Weff", "[m]:", str(self.opdict['Weff'])+" ("+str(self.device.W)+")", "Leff", "[m]:", str(self.opdict['Leff'])+ " ("+str(self.device.L)+")", "M/N:", "", str(self.device.M)+"/"+str(self.device.N)])
        arr.append(["Vdb", "[V]:", float(ports_v[0][0]), "Vgb", "[V]:", float(ports_v[0][1]), "Vsb", "[V]:", float(ports_v[0][2]),  "Vp", "[V]:", self.opdict['Vp'],])
        arr.append([ "VTH", "[V]:", self.opdict['VTH'], "VOD", "[V]:", self.opdict['VOD'], "nq: ", "",self.opdict['nq'], "VA", "[V]:", str(self.opdict['Ids']/self.opdict['gmd'])])
        arr.append(["Ids", "[A]:", self.opdict['Ids'], "nv: ", "",self.opdict['nv'], "Ispec", "[A]:", self.opdict["Ispec"], "TEF:", "", str(self.opdict['TEF']),])
        arr.append(["gmg", "[S]:", self.opdict['gmg'], "gms", "[S]:", self.opdict['gms'], "rob", "[Ohm]:", 1/self.opdict['gmd'], "", "", ""])
        arr.append(["if:", "", self.opdict['ifn'],"ir:", "", self.opdict['irn'], "Qf", "[C/m^2]:", self.opdict["qf"], "Qr", "[C/m^2]:", self.opdict["qr"],])
        #arr.append([  "", "", "", "", "", ""])

        return printing.table_setup(arr)


=======
        arr = [
            [self.part_id, mos_type.upper() + " ch", wmsi_status, "", "", sat_status, "", "", "", "", "", ""], ]
        arr.append(
            ["beta", "[A/V^2]:", self.opdict['beta'], "Weff", "[m]:", str(self.opdict['Weff']) + " (" + str(self.device.W) + ")",
             "Leff", "[m]:", str(self.opdict['Leff']) + " (" + str(self.device.L) + ")", "M/N:", "", str(self.device.M) + "/" + str(self.device.N)])
        arr.append(
            ["Vdb", "[V]:", float(ports_v[0][0]), "Vgb", "[V]:", float(ports_v[0][1]),
             "Vsb", "[V]:", float(ports_v[0][2]),  "Vp", "[V]:", self.opdict['Vp'], ])
        arr.append(
            ["VTH", "[V]:", self.opdict['VTH'], "VOD", "[V]:", self.opdict['VOD'],
             "nq: ", "", self.opdict['nq'], "VA", "[V]:", str(self.opdict['Ids'] / self.opdict['gmd'])])
        arr.append(
            ["Ids", "[A]:", self.opdict['Ids'], "nv: ", "", self.opdict['nv'],
             "Ispec", "[A]:", self.opdict["Ispec"], "TEF:", "", str(self.opdict['TEF']), ])
        arr.append(["gmg", "[S]:", self.opdict['gmg'], "gms", "[S]:",
                   self.opdict['gms'], "rob", "[Ohm]:", 1 / self.opdict['gmd'], "", "", ""])
        arr.append(
            ["if:", "", self.opdict['ifn'], "ir:", "", self.opdict['irn'],
             "Qf", "[C/m^2]:", self.opdict["qf"], "Qr", "[C/m^2]:", self.opdict["qr"], ])
        # arr.append([  "", "", "", "", "", ""])

        return printing.table_setup(arr)

>>>>>>> 9cda92ee
    def g(self, op_index, ports_v, port_index, time=0):
        """Returns the differential (trans)conductance rs the port specified by port_index
        when the element has the voltages specified in ports_v across its ports,
        at (simulation) time.

        ports_v: a list in the form: [voltage_across_port0, voltage_across_port1, ...]
        port_index: an integer, 0 <= port_index < len(self.get_ports())
        time: the simulation time at which the evaluation is performed. Set it to
        None during DC analysis.
        """

        assert op_index == 0
        assert port_index < 3

        if port_index == 0:
            g = self.ekv_model.get_gmd(self.device, ports_v, self.opdict)
        elif port_index == 1:
            g = self.ekv_model.get_gmg(self.device, ports_v, self.opdict)
        if port_index == 2:
            g = self.ekv_model.get_gms(self.device, ports_v, self.opdict)

        if op_index == 0 and g == 0:
            if port_index == 2:
                sign = -1
            else:
                sign = +1
<<<<<<< HEAD
            g = sign*options.gmin*2.0

        #print type(g), g

        if op_index == 0 and port_index == 0:
            self.opdict.update({'gmd':g})
        elif op_index == 0 and port_index == 1:
            self.opdict.update({'gmg':g})
        elif op_index == 0 and port_index == 2:
            self.opdict.update({'gms':g})
=======
            g = sign * options.gmin * 2.0

        # print type(g), g

        if op_index == 0 and port_index == 0:
            self.opdict.update({'gmd': g})
        elif op_index == 0 and port_index == 1:
            self.opdict.update({'gmg': g})
        elif op_index == 0 and port_index == 2:
            self.opdict.update({'gms': g})
>>>>>>> 9cda92ee

        return g

    def get_value_function(self, identifier):
        def get_value(self):
            return self.opdict[identifier]
        return get_value

<<<<<<< HEAD
class scaling_holder: pass # will hold the scaling factors

class ekv_mos_model:
    def __init__(self, name=None, TYPE='n', TNOM=None, COX=None, \
    GAMMA=None, NSUB=None, PHI=None, VTO=None, KP=None, \
    XJ=None, LAMBDA=None, \
    TOX=None, VFB=None, U0=None, TCV=None, BEX=None):
=======

class scaling_holder:
    pass  # will hold the scaling factors


class ekv_mos_model:

    def __init__(self, name=None, TYPE='n', TNOM=None, COX=None,
                 GAMMA=None, NSUB=None, PHI=None, VTO=None, KP=None,
                 XJ=None, LAMBDA=None,
                 TOX=None, VFB=None, U0=None, TCV=None, BEX=None):
>>>>>>> 9cda92ee

        self.scaling = scaling_holder()

        self.name = "model_ekv0" if name is None else name
        self.TNOM = float(TNOM) if TNOM is not None else constants.Tref
        self.NPMOS = 1 if TYPE == 'n' else -1

        # optional parameters (no defaults)
        self.TOX = float(TOX) if TOX is not None else None
<<<<<<< HEAD
        self.NSUB = float(NSUB)  if NSUB is not None else None
        self.VFB = self.NPMOS*float(VFB) if VFB is not None else None
=======
        self.NSUB = float(NSUB) if NSUB is not None else None
        self.VFB = self.NPMOS * float(VFB) if VFB is not None else None
>>>>>>> 9cda92ee
        self.U0 = float(U0) if U0 is not None else None

        # crucial parameters
        if COX is not None:
            self.COX = float(COX)
        elif TOX is not None:
<<<<<<< HEAD
            self.COX = constants.si.eox/TOX
=======
            self.COX = constants.si.eox / TOX
>>>>>>> 9cda92ee
        else:
            self.COX = COX_DEFAULT

        if GAMMA is not None:
            self.GAMMA = float(GAMMA)
        elif NSUB is not None:
<<<<<<< HEAD
            self.GAMMA = math.sqrt(2.0*constants.e*constants.si.esi*NSUB*10**6/self.COX)
=======
            self.GAMMA = math.sqrt(
                2.0 * constants.e * constants.si.esi * NSUB * 10 ** 6 / self.COX)
>>>>>>> 9cda92ee
        else:
            self.GAMMA = GAMMA_DEFAULT
        if PHI is not None:
            self.PHI = float(PHI)
        elif NSUB is not None:
<<<<<<< HEAD
            self.PHI = 2.*constants.Vth(self.TNOM)*math.log(NSUB*10.0**6.0/constants.si.ni(self.TNOM))
        else:
            self.PHI = PHI_DEFAULT
        if VTO is not None:
            self.VTO = self.NPMOS*float(VTO)
            if self.VTO < 0:
                print "(W): model %s has internal negative VTO (%f V)." % (self.name, self.VTO)
        elif VFB is not None:
            self.VTO = VFB + PHI + GAMMA*PHI #inv here??
        else:
            self.VTO = self.NPMOS*VTO_DEFAULT
=======
            self.PHI = 2. * constants.Vth(self.TNOM) * math.log(
                NSUB * 10.0 ** 6.0 / constants.si.ni(self.TNOM))
        else:
            self.PHI = PHI_DEFAULT
        if VTO is not None:
            self.VTO = self.NPMOS * float(VTO)
            if self.VTO < 0:
                print "(W): model %s has internal negative VTO (%f V)." % (self.name, self.VTO)
        elif VFB is not None:
            self.VTO = VFB + PHI + GAMMA * PHI  # inv here??
        else:
            self.VTO = self.NPMOS * VTO_DEFAULT
>>>>>>> 9cda92ee

        if KP is not None:
            self.KP = float(KP)
        elif U0 is not None:
<<<<<<< HEAD
            self.KP = (U0*10.0**-4)*self.COX
=======
            self.KP = (U0 * 10.0 ** -4) * self.COX
>>>>>>> 9cda92ee
        else:
            self.KP = KP_DEFAULT

        self.LAMBDA = LAMBDA if LAMBDA is not None else LAMBDA_DEFAULT
        self.XJ = XJ if XJ is not None else XJ_DEFAULT
        self.UCRIT = UCRIT_DEFAULT
        # Intrinsic model temperature parameters
<<<<<<< HEAD
        self.TCV = self.NPMOS*float(TCV) if TCV is not None else self.NPMOS*TCV_DEFAULT
=======
        self.TCV = self.NPMOS * \
            float(TCV) if TCV is not None else self.NPMOS * TCV_DEFAULT
>>>>>>> 9cda92ee
        self.BEX = float(BEX) if BEX is not None else BEX_DEFAULT

        self.set_device_temperature(constants.T)

<<<<<<< HEAD
        #Setup switches
=======
        # Setup switches
>>>>>>> 9cda92ee
        self.SATLIM = math.exp(4.0)
        self.WMSI_factor = 10
        self.NR_damp_factor = options.nl_voltages_lock_factor

        sc, sc_reason = self._self_check()
        if not sc:
            raise Exception, sc_reason + " out of range"

    def set_device_temperature(self, T):
        """Change the temperature of the device. VTO, KP and PHI get updated.
        """
        self.TEMP = T
<<<<<<< HEAD
        self.VTO = self.VTO - self.TCV*(T-self.TNOM)
        self.KP = self.KP*(T/self.TNOM)**self.BEX
        self.PHI = self.PHI * T/self.TNOM + 3.0*constants.Vth(self.TNOM)*math.log(T/self.TNOM) \
               - constants.si.Eg(self.TNOM)*T/self.TNOM + constants.si.Eg(T)
=======
        self.VTO = self.VTO - self.TCV * (T - self.TNOM)
        self.KP = self.KP * (T / self.TNOM) ** self.BEX
        self.PHI = self.PHI * T / self.TNOM + 3.0 * constants.Vth(self.TNOM) * math.log(T / self.TNOM) \
            - constants.si.Eg(
                self.TNOM) * T / self.TNOM + constants.si.Eg(T)
>>>>>>> 9cda92ee

    def get_device_temperature(self):
        """Returns the temperature of the device - in K.
        """
        return self.TEMP

    def print_model(self):
        """All the internal parameters of the model get printed out,
        for visual inspection. Notice some can be set to None
        (ie not available) if they were not provided in the netlist
        or some not provided are calculated from the others.
        """
        arr = []
        TYPE = 'N' if self.NPMOS == 1 else "P"
<<<<<<< HEAD
        arr.append([self.name, "", "", TYPE+" MOS", "EKV MODEL", "", "", "", "",  "", "", ""])
        arr.append(["KP", "[A/V^2]", self.KP, "VTO", "[V]:", self.VTO, "TOX", "[m]", self.TOX, "COX", "[F/m^2]:", self.COX])
        arr.append(["PHI", "[V]:", self.PHI, "GAMMA", "sqrt(V)", self.GAMMA, "NSUB", "[cm^-3]", self.NSUB,  "VFB", "[V]:", self.VFB])
        arr.append(["U0", "[cm^2/(V*s)]:", self.U0, "TCV", "[V/K]", self.TCV, "BEX", "", self.BEX,  "", "", ""])
        arr.append(["INTERNAL", "", "", "SAT LIMIT", "", self.SATLIM, "W/M/S INV FACTOR", "", self.WMSI_factor,  "", "", ""])
=======
        arr.append(
            [self.name, "", "", TYPE + " MOS", "EKV MODEL", "", "", "", "",  "", "", ""])
        arr.append(["KP", "[A/V^2]", self.KP, "VTO", "[V]:", self.VTO,
                   "TOX", "[m]", self.TOX, "COX", "[F/m^2]:", self.COX])
        arr.append(["PHI", "[V]:", self.PHI, "GAMMA", "sqrt(V)", self.GAMMA,
                   "NSUB", "[cm^-3]", self.NSUB,  "VFB", "[V]:", self.VFB])
        arr.append(
            ["U0", "[cm^2/(V*s)]:", self.U0, "TCV", "[V/K]", self.TCV, "BEX", "", self.BEX,  "", "", ""])
        arr.append(["INTERNAL", "", "", "SAT LIMIT", "", self.SATLIM,
                   "W/M/S INV FACTOR", "", self.WMSI_factor,  "", "", ""])
>>>>>>> 9cda92ee
        printing.table_print(arr)

    def get_voltages(self, vd, vg, vs):
        """Performs the VD <-> VS swap if needed.
        Returns:
        (VD, VG, VS) after the swap
        CS, an integer which equals to:
            +1 if no swap was necessary,
            -1 if VD and VS have been swapped.
        """
        # vd / vs swap
<<<<<<< HEAD
        vd = vd*self.NPMOS
        vg = vg*self.NPMOS
        vs = vs*self.NPMOS
=======
        vd = vd * self.NPMOS
        vg = vg * self.NPMOS
        vs = vs * self.NPMOS
>>>>>>> 9cda92ee
        if vs > vd:
            vd_new = vs
            vs_new = vd
            cs = -1
        else:
            vd_new = vd
            vs_new = vs
            cs = +1

        return ((float(vd_new), float(vg), float(vs_new)), cs)

    def get_ip_abs_err(self, device):
        """Absolute error to be enforced in the calculation of the normalized currents.
        """
<<<<<<< HEAD
        return  options.iea / (2.0*constants.Vth(self.TEMP)**2.0*self.KP*device.M*device.W/device.L)
=======
        return options.iea / (2.0 * constants.Vth(self.TEMP) ** 2.0 * self.KP * device.M * device.W / device.L)
>>>>>>> 9cda92ee

    def setup_scaling(self, nq, device):
        """Calculates and stores in self.scaling the following factors:
          Ut, the thermal voltage,
          Is, the specific current,
          Gs, the specific transconductance,
          Qs, the specific charge.
        """
        self.scaling.Ut = constants.Vth()
<<<<<<< HEAD
        self.scaling.Is = 2 * nq * self.scaling.Ut**2 * self.KP * device.W/device.L
        self.scaling.Gs = 2 * nq * self.scaling.Ut * self.KP * device.W/device.L
=======
        self.scaling.Is = 2 * nq * \
            self.scaling.Ut ** 2 * self.KP * device.W / device.L
        self.scaling.Gs = 2 * nq * \
            self.scaling.Ut * self.KP * device.W / device.L
>>>>>>> 9cda92ee
        self.scaling.Qs = 2 * nq * self.scaling.Ut * self.COX
        return

    def get_vp_nv_nq(self, VG):
        """Calculates and returns:
            VP, the pinch-off voltage,
            nv, the slope factor,
            nq, the charge linearization factor.
        """
<<<<<<< HEAD
        VGeff = VG - self.VTO + self.PHI + self.GAMMA*math.sqrt(self.PHI)
        if VGeff > 0 and VG - self.VTO + (math.sqrt(self.PHI)+self.GAMMA/2.0)**2 > 0:
            VP = VG - self.VTO - self.GAMMA*(math.sqrt(VG -self.VTO +(math.sqrt(self.PHI)+self.GAMMA/2.0)**2) -(math.sqrt(self.PHI)+self.GAMMA/2.0))
            if math.isnan(VP): VP = 0 # the argument of sqrt ^^ went negative
        else:
            VP = -self.PHI
        #print "VG", VG, "VGeff", VGeff, "VP", VP, self.GAMMA, self.PHI, math.sqrt(VG -self.VTO +(math.sqrt(self.PHI)+self.GAMMA/2)**2), VG -self.VTO +(math.sqrt(self.PHI)+self.GAMMA/2)**2
        nq = 1.0 + .5 * self.GAMMA / math.sqrt(self.PHI + .5*VP)
        nv = 1.0 + .5 * self.GAMMA / math.sqrt(self.PHI +    VP + 1e-12)
=======
        VGeff = VG - self.VTO + self.PHI + self.GAMMA * math.sqrt(self.PHI)
        if VGeff > 0 and VG - self.VTO + (math.sqrt(self.PHI) + self.GAMMA / 2.0) ** 2 > 0:
            VP = VG - self.VTO - self.GAMMA * \
                (math.sqrt(VG - self.VTO + (math.sqrt(self.PHI) + self.GAMMA / 2.0) ** 2)
                 - (math.sqrt(self.PHI) + self.GAMMA / 2.0))
            if math.isnan(VP):
                VP = 0  # the argument of sqrt ^^ went negative
        else:
            VP = -self.PHI
        # print "VG", VG, "VGeff", VGeff, "VP", VP, self.GAMMA, self.PHI,
        # math.sqrt(VG -self.VTO +(math.sqrt(self.PHI)+self.GAMMA/2)**2), VG
        # -self.VTO +(math.sqrt(self.PHI)+self.GAMMA/2)**2
        nq = 1.0 + .5 * self.GAMMA / math.sqrt(self.PHI + .5 * VP)
        nv = 1.0 + .5 * self.GAMMA / math.sqrt(self.PHI + VP + 1e-12)
>>>>>>> 9cda92ee

        return VP, nv, nq

    def get_ids(self, device, (vd, vg, vs), opdict=None, debug=False):
        """Returns:
            IDS, the drain-to-source current (de-normalized),
            qs, the (scaled) charge at the source,
            qr, the (scaled) charge at the drain.
        """
<<<<<<< HEAD
        if debug: print "=== Current for vd:", vd, "vg:", vg, "vs:", vs
        ip_abs_err = self.get_ip_abs_err(device) if opdict['ip_abs_err'] is None else opdict['ip_abs_err']

        (VD, VG, VS), CS_FACTOR = self.get_voltages(vd, vg, vs)

        #Weff, Leff = self.get_eff_wl(device.W, device.L)
=======
        if debug:
            print "=== Current for vd:", vd, "vg:", vg, "vs:", vs
        ip_abs_err = self.get_ip_abs_err(device) if opdict[
            'ip_abs_err'] is None else opdict['ip_abs_err']

        (VD, VG, VS), CS_FACTOR = self.get_voltages(vd, vg, vs)

        # Weff, Leff = self.get_eff_wl(device.W, device.L)
>>>>>>> 9cda92ee

        VP, nv, nq = self.get_vp_nv_nq(VG)

        self.setup_scaling(nq, device)

<<<<<<< HEAD
        vp = VP/self.scaling.Ut
        vs = VS/self.scaling.Ut
        vd = VD/self.scaling.Ut

        if debug: print "Scaled voltages: vd:", vd, "vp:", vp, "vs:", vs

        v_ifn = vp - vs
        ifn = self.get_ismall(v_ifn, opdict['ip_abs_err'], max(opdict['ifn'], ISMALL_GUESS_MIN), debug=debug)
=======
        vp = VP / self.scaling.Ut
        vs = VS / self.scaling.Ut
        vd = VD / self.scaling.Ut

        if debug:
            print "Scaled voltages: vd:", vd, "vp:", vp, "vs:", vs

        v_ifn = vp - vs
        ifn = self.get_ismall(v_ifn, opdict['ip_abs_err'], max(
            opdict['ifn'], ISMALL_GUESS_MIN), debug=debug)
>>>>>>> 9cda92ee

        if False:
            Leff = device.L
            v_irn = vp - vd
        else:
<<<<<<< HEAD
            Leff, v_irn = self.get_leq_virp(device, (vd, vg, vs), VP, device.L, ifn)

        irn = self.get_ismall(v_irn, opdict['ip_abs_err'], max(opdict['irn'], ISMALL_GUESS_MIN), debug=debug)

        if debug:
            print "vd:", vd, "vg:",VG/self.scaling.Ut, "vs:", vs, "vds:", vd-vs
            print "v_ifn:", v_ifn, "v_irn:",v_irn
            print "ifn:", ifn, "irn:",irn
=======
            Leff, v_irn = self.get_leq_virp(
                device, (vd, vg, vs), VP, device.L, ifn)

        irn = self.get_ismall(v_irn, opdict['ip_abs_err'], max(
            opdict['irn'], ISMALL_GUESS_MIN), debug=debug)

        if debug:
            print "vd:", vd, "vg:", VG / self.scaling.Ut, "vs:", vs, "vds:", vd - vs
            print "v_ifn:", v_ifn, "v_irn:", v_irn
            print "ifn:", ifn, "irn:", irn
>>>>>>> 9cda92ee
            print "ip_abs_err:", ip_abs_err
            print "Vth:", self.scaling.Ut
            print "nv", nv, "Is", self.scaling.Is
            print "Weff:", device.W, "Leff:", Leff
            print "NPMOS:", self.NPMOS, "CS_FACTOR", CS_FACTOR

        qf = self.ismall2qsmall(ifn)
        qr = self.ismall2qsmall(irn)

<<<<<<< HEAD
        Ids =  CS_FACTOR*self.NPMOS * device.L/Leff * device.M * self.scaling.Is * (ifn - irn)
=======
        Ids =  CS_FACTOR * self.NPMOS * device.L / \
            Leff * device.M * self.scaling.Is * (ifn - irn)
>>>>>>> 9cda92ee

        vd_real = vd if CS_FACTOR == 1 else vs
        vs_real = vs if CS_FACTOR == 1 else vd

<<<<<<< HEAD
        opdict.update({'state':(vd_real*self.NPMOS, vg*self.NPMOS, vs_real*self.NPMOS)})
        opdict.update({'Ids':Ids, "Weff":device.W, "Leff":Leff, 'Vp':VP})
        opdict.update({'ifn':ifn, "irn":irn, "nv":nv, "nq":nq, 'beta':.5*self.KP*device.W/Leff, 'Ispec':self.scaling.Is})
        opdict.update({'VTH':self.VTO, "VOD":self.NPMOS*nv*(VP-VS), 'SAT':ifn>irn*self.SATLIM})
        opdict.update({'qf':qf*self.scaling.Qs, 'qr':qr*self.scaling.Qs})

        if max(ifn, irn) > self.WMSI_factor:
            WMSI = 2
        elif max(ifn, irn) < 1./self.WMSI_factor:
            WMSI = 0
        else:
            WMSI = 1
        opdict.update({'WMSI':WMSI})

        if debug: print "current:", Ids
=======
        opdict.update(
            {'state': (vd_real * self.NPMOS, vg * self.NPMOS, vs_real * self.NPMOS)})
        opdict.update({'Ids': Ids, "Weff": device.W, "Leff": Leff, 'Vp': VP})
        opdict.update({'ifn': ifn, "irn": irn, "nv": nv, "nq": nq,
                      'beta': .5 * self.KP * device.W / Leff, 'Ispec': self.scaling.Is})
        opdict.update(
            {'VTH': self.VTO, "VOD": self.NPMOS * nv * (VP - VS), 'SAT': ifn > irn * self.SATLIM})
        opdict.update({'qf': qf * self.scaling.Qs, 'qr': qr * self.scaling.Qs})

        if max(ifn, irn) > self.WMSI_factor:
            WMSI = 2
        elif max(ifn, irn) < 1. / self.WMSI_factor:
            WMSI = 0
        else:
            WMSI = 1
        opdict.update({'WMSI': WMSI})

        if debug:
            print "current:", Ids
>>>>>>> 9cda92ee

        return Ids, qf, qr

    def get_leq_virp(self, device, (vd, vg, vs), Vp, Leff, ifn):
<<<<<<< HEAD
        #if ifn > 0 and Vp - constants.Vth()*vd > 0:
        assert vd >= vs
        Vc = self.UCRIT * device.N * Leff
        Vdss  = Vc * (math.sqrt(.25 + constants.Vth()/Vc*math.sqrt(ifn)) - .5) # eq. 46
        # Drain-to-source saturation voltage for reverse normalized current, eq. 47
        Vdssp = Vc * (math.sqrt(.25 +constants.Vth()/Vc *(math.sqrt(ifn) - .75*math.log(ifn))) - .5) + \
            constants.Vth()*(math.log(.5 * Vc/constants.Vth()) - .6)

        # channel length modulation
        vser_1 = math.sqrt(ifn) - Vdss/constants.Vth()
        #if vser_1 < 0:
        #   vser_1 = 0
        Vds = (vd - vs)*.5*constants.Vth()
        delta_v = 4.0*constants.Vth()*math.sqrt(self.LAMBDA*vser_1 + 1.0/64) # eq. 48
        Vip = math.sqrt(Vdss**2 + delta_v**2) - math.sqrt((Vds - Vdss)**2 + delta_v**2) #eq 50
        Lc = math.sqrt(constants.si.esi*self.XJ/self.COX) #eq. 51
        delta_l = self.LAMBDA * Lc * math.log(1 + (Vds - Vip)/(Lc*self.UCRIT)) #eq. 52

        # Equivalent channel length including channel-length modulation and velocity saturation
        Lp = device.N*Leff - delta_l + (Vds + Vip)/self.UCRIT #eq. 53
        Lmin = device.N*Leff/10.0 #eq. 54
        Leq = .5*(Lp + math.sqrt(Lp**2 + Lmin**2)) #eq. 55
=======
        # if ifn > 0 and Vp - constants.Vth()*vd > 0:
        assert vd >= vs
        Vc = self.UCRIT * device.N * Leff
        Vdss  = Vc * \
            (math.sqrt(.25 + constants.Vth() / Vc * math.sqrt(ifn)) - .5)
             # eq. 46
        # Drain-to-source saturation voltage for reverse normalized current,
        # eq. 47
        Vdssp = Vc * (math.sqrt(.25 + constants.Vth() / Vc * (math.sqrt(ifn) - .75 * math.log(ifn))) - .5) + \
            constants.Vth() * (math.log(.5 * Vc / constants.Vth()) - .6)

        # channel length modulation
        vser_1 = math.sqrt(ifn) - Vdss / constants.Vth()
        # if vser_1 < 0:
        #   vser_1 = 0
        Vds = (vd - vs) * .5 * constants.Vth()
        delta_v = 4.0 * constants.Vth() * math.sqrt(
            self.LAMBDA * vser_1 + 1.0 / 64)  # eq. 48
        Vip = math.sqrt(Vdss ** 2 + delta_v ** 2) - math.sqrt(
            (Vds - Vdss) ** 2 + delta_v ** 2)  # eq 50
        Lc = math.sqrt(constants.si.esi * self.XJ / self.COX)  # eq. 51
        delta_l = self.LAMBDA * Lc * \
            math.log(1 + (Vds - Vip) / (Lc * self.UCRIT))  # eq. 52

        # Equivalent channel length including channel-length modulation and
        # velocity saturation
        Lp = device.N * Leff - delta_l + (Vds + Vip) / self.UCRIT  # eq. 53
        Lmin = device.N * Leff / 10.0  # eq. 54
        Leq = .5 * (Lp + math.sqrt(Lp ** 2 + Lmin ** 2))  # eq. 55
>>>>>>> 9cda92ee

        assert not math.isnan(Vdssp)
        assert not math.isnan(delta_v)

<<<<<<< HEAD
        v_irp = (Vp - Vds - vs*constants.Vth() - math.sqrt(Vdssp**2 + delta_v**2) + math.sqrt((Vds-Vdssp)**2+delta_v**2))/constants.Vth()
        #else:
=======
        v_irp = (Vp - Vds - vs * constants.Vth() - math.sqrt(Vdssp ** 2 + delta_v ** 2)
                 + math.sqrt((Vds - Vdssp) ** 2 + delta_v ** 2)) / constants.Vth()
        # else:
>>>>>>> 9cda92ee
        #   v_irp = Vp/constants.Vth() - vd
        #   Leq = Leff

        return Leq, v_irp

<<<<<<< HEAD


=======
>>>>>>> 9cda92ee
    def get_gms(self, device, (vd, vg, vs), opdict=None, debug=False):
        """Returns the source-bulk transconductance or d(IDS)/d(VS-VB)."""
        (j1, j2, j3), CS_FACTOR = self.get_voltages(vd, vg, vs)
        Ids, qf, qr = self.get_ids(device, (vd, vg, vs), opdict, debug)
        if CS_FACTOR == +1:
<<<<<<< HEAD
            gms = -1.0*self.scaling.Gs*qf
        elif CS_FACTOR == -1:
            gms = -self.scaling.Gs*qr
=======
            gms = -1.0 * self.scaling.Gs * qf
        elif CS_FACTOR == -1:
            gms = -self.scaling.Gs * qr
>>>>>>> 9cda92ee
        return gms

    def get_gmd(self, device, (vd, vg, vs), opdict=None, debug=False):
        """Returns the drain-bulk transconductance or d(IDS)/d(VD-VB)."""
        (j1, j2, j3), CS_FACTOR = self.get_voltages(vd, vg, vs)
        Ids, qf, qr = self.get_ids(device, (vd, vg, vs), opdict, debug)
        if CS_FACTOR == +1:
<<<<<<< HEAD
            gmd = self.scaling.Gs*qr
        elif CS_FACTOR == -1:
            gmd = self.scaling.Gs*qf
=======
            gmd = self.scaling.Gs * qr
        elif CS_FACTOR == -1:
            gmd = self.scaling.Gs * qf
>>>>>>> 9cda92ee
        return gmd

    def get_gmg(self, device, (vd, vg, vs), opdict=None, debug=False):
        """Returns the gate-bulk transconductance or d(IDS)/d(VG-VB)."""
        VP, nv, nq = self.get_vp_nv_nq(float(vg))
        Ids, qf, qr = self.get_ids(device, (vd, vg, vs), opdict, debug)
        (j1, j2, j3), CS_FACTOR = self.get_voltages(vd, vg, vs)
<<<<<<< HEAD
        gmg = CS_FACTOR*self.scaling.Gs*(qf-qr)/nv
=======
        gmg = CS_FACTOR * self.scaling.Gs * (qf - qr) / nv
>>>>>>> 9cda92ee
        return gmg

    def get_ismall(self, vsmall, ip_abs_err, iguess=None, debug=False):
        """Solves the problem: given v, find i such that:
            v = ln(q) + 2q
            q = sqrt(.25 + i) - .5
        A damped Newton algorithm is used inside.
        """
        # starting guess for Newton's Method.
        if iguess is None:
            iguess = 1.0
        # sanity checks
        if math.isnan(vsmall):
            raise Exception, \
<<<<<<< HEAD
            "Attempted to calculate a current corresponding to a NaN voltage."
        if not ip_abs_err > 0:
            raise Exception, \
            "The normalized current absolute error has been set to a negative value."
        #if vsmall < 0:
=======
                "Attempted to calculate a current corresponding to a NaN voltage."
        if not ip_abs_err > 0:
            raise Exception, \
                "The normalized current absolute error has been set to a negative value."
        # if vsmall < 0:
>>>>>>> 9cda92ee
        #   return 0.0

        check = False
        ismall = iguess
<<<<<<< HEAD
        if debug: iter_c = 0

        while True:
            if debug: iter_c = iter_c + 1

            vsmall_iter, numeric_problem_v = self.get_vsmall(ismall)
            dvdi, numeric_problem_i = self.get_dvsmall_dismall(ismall)
            deltai = (vsmall - vsmall_iter)/dvdi
=======
        if debug:
            iter_c = 0

        while True:
            if debug:
                iter_c = iter_c + 1

            vsmall_iter, numeric_problem_v = self.get_vsmall(ismall)
            dvdi, numeric_problem_i = self.get_dvsmall_dismall(ismall)
            deltai = (vsmall - vsmall_iter) / dvdi
>>>>>>> 9cda92ee

            numeric_problem = numeric_problem_i or numeric_problem_v
            if debug:
                print "Numeric problem:", numeric_problem
                print "ABS: deltai < ip_abs_err", deltai, "<", ip_abs_err, ":", abs(deltai) < ip_abs_err
<<<<<<< HEAD
                print "REL: deltai < ismall*options.ier", deltai, "<", ismall*options.ier, abs(deltai) < ismall*options.ier
                print deltai, ismall
            # absolute and relative value convergence checks.
            if ((abs(deltai) < ip_abs_err or numeric_problem) and abs(deltai) < ismall*options.ier) or \
                (abs(deltai) < ip_abs_err*1e-6 or numeric_problem):
=======
                print "REL: deltai < ismall*options.ier", deltai, "<", ismall * options.ier, abs(deltai) < ismall * options.ier
                print deltai, ismall
            # absolute and relative value convergence checks.
            if ((abs(deltai) < ip_abs_err or numeric_problem) and abs(deltai) < ismall * options.ier) or \
                    (abs(deltai) < ip_abs_err * 1e-6 or numeric_problem):
>>>>>>> 9cda92ee
                # To make the algorithm more robust,
                # the convergence check has to be passed twice in a row
                # to reach convergence.
                if not check:
                    check = True
                else:
                    break
            else:
                check = False
            # convergence was not reached, update ismall
            if math.isnan(ismall):
                print "Ismall is NaN!!"
                exit()
            if ismall == 0:
                # this is a sign we went below the machine resolution
                # it makes no sense to iterate there as quantization errors
                # prevent reaching a meaningful result.
                break
            else:
                # Damped Newton with domain restriction: ismall >= 0.
<<<<<<< HEAD
                ratio = deltai/ismall
                if ratio > self.NR_damp_factor:
                    # Do not allow a change in ismall bigger than self.NR_damp_factor
                    # in a single iteration
                    ismall = self.NR_damp_factor*ismall
                elif ratio <= -1:
                    # this would give a negative ismall
                    ismall = 0.1*ismall
=======
                ratio = deltai / ismall
                if ratio > self.NR_damp_factor:
                    # Do not allow a change in ismall bigger than self.NR_damp_factor
                    # in a single iteration
                    ismall = self.NR_damp_factor * ismall
                elif ratio <= -1:
                    # this would give a negative ismall
                    ismall = 0.1 * ismall
>>>>>>> 9cda92ee
                else:
                    ismall = ismall + deltai
        if debug:
            print str(iter_c) + " iterations."
        return ismall

    def get_vsmall(self, ismall, verbose=3):
        """Returns v according to the equations:
            q = sqrt(.25 + i) - .5
            v = ln(q) + 2q
        """
        if abs(ismall) < utilities.EPS:
<<<<<<< HEAD
            ismall = utilities.EPS # otherwise we get log(0)
=======
            ismall = utilities.EPS  # otherwise we get log(0)
>>>>>>> 9cda92ee
            if verbose == 6:
                print "EKV: Machine precision limited the resolution on i. (i<EPS)"
            numeric_problem = True
        else:
                    numeric_problem = False
<<<<<<< HEAD
        vsmall = math.log(math.sqrt(.25 + ismall) - 0.5) + 2.0*math.sqrt(.25 + ismall) - 1.0
=======
        vsmall = math.log(math.sqrt(.25 + ismall) - 0.5) + \
            2.0 * math.sqrt(.25 + ismall) - 1.0
>>>>>>> 9cda92ee
        return vsmall, numeric_problem

    def get_dvsmall_dismall(self, ismall, verbose=3):
        """The Newton algorithm in get_ismall(...) requires the evaluation of the
        first derivative of the fixed point function:
            dv/di = 1.0/(sqrt(.25+i)-.5) * .5/sqrt(.25 + i) + 1/sqrt(.25 + i)
        This is provided by this module.
        """
        if abs(ismall) < utilities.EPS:
            ismall = utilities.EPS
            numeric_problem = True
            if verbose == 6:
                print "EKV: Machine precision limited the resolution on dv/di in the NR iteration. (i<EPS)"
        else:
            numeric_problem = False
<<<<<<< HEAD
        dvdi = 1.0/(math.sqrt(.25+ismall)-.5) * .5/math.sqrt(.25 + ismall) + 1.0/math.sqrt(.25 + ismall)
=======
        dvdi = 1.0 / (math.sqrt(.25 + ismall) - .5) * .5 / \
            math.sqrt(.25 + ismall) + 1.0 / math.sqrt(.25 + ismall)
>>>>>>> 9cda92ee
        return dvdi, numeric_problem

    def ismall2qsmall(self, ismall, verbose=0):
        """ i(f,r) -> q(f,r)
        Convert a source/drain scaled current to the corresponding normalized charge."""
<<<<<<< HEAD
        if verbose == 6: #ismall is lower than EPS, errors here are usually not important
=======
        if verbose == 6:  # ismall is lower than EPS, errors here are usually not important
>>>>>>> 9cda92ee
            print "EKV: Machine precision limited the resolution on q(s,d). (i<EPS)"
        qsmall = math.sqrt(.25 + ismall) - .5
        return qsmall

    def qsmall2ismall(self, qsmall):
        """ q(f,r) -> i(f,r)
        Convert a source/drain scaled charge to the corresponding normalized current."""
<<<<<<< HEAD
        ismall = qsmall**2 + qsmall
=======
        ismall = qsmall ** 2 + qsmall
>>>>>>> 9cda92ee
        return ismall

    def _self_check(self):
        """Performs sanity check on the model parameters."""
        ret = True, ""
        if self.NSUB is not None and self.NSUB < 0:
<<<<<<< HEAD
            ret = (False, "NSUB "+str(self.NSUB))
        elif self.U0 is not None and not self.U0 > 0:
            ret = (False, "UO "+str(self.U0))
        elif not self.GAMMA > 0:
            ret = (False, "GAMMA "+str(self.GAMMA))
        elif not self.PHI > 0.1:
            ret = (False, "PHI "+str(self.PHI))
=======
            ret = (False, "NSUB " + str(self.NSUB))
        elif self.U0 is not None and not self.U0 > 0:
            ret = (False, "UO " + str(self.U0))
        elif not self.GAMMA > 0:
            ret = (False, "GAMMA " + str(self.GAMMA))
        elif not self.PHI > 0.1:
            ret = (False, "PHI " + str(self.PHI))
>>>>>>> 9cda92ee
        return ret

    def _device_check(self, adev):
        """Performs sanity check on the device parameters."""
        if not adev.L > 0:
            ret = (False, "L")
        elif not adev.W > 0:
            ret = (False, "W")
        elif not adev.N > 0:
            ret = (False, "N")
        elif not adev.M > 0:
            ret = (False, "M")
        else:
            ret = (True, "")
        return ret

if __name__ == '__main__':
    # Tests
    import matplotlib.pyplot as plt

    ekv_m = ekv_mos_model(TYPE='n', KP=50e-6, VTO=.4)
<<<<<<< HEAD
    ma = ekv_device(1, 2, 3, 4, W=10e-6,L=1e-6, model=ekv_m)
=======
    ma = ekv_device(1, 2, 3, 4, W=10e-6, L=1e-6, model=ekv_m)
    ma.part_id = 'M1'
>>>>>>> 9cda92ee

    # OP test
    vd = 0.0
    vg = 1.0
    vs = 0.0
    ma.print_op_info(((vd, vg, vs),))
    ekv_m.print_model()

    # gmUt/Ids test
    import mosq
<<<<<<< HEAD
    msq = mosq.mosq(1, 2, 3, kp=50e-6, w=10e-6, l=1e-6, vt=.4, lambd=0.0, mos_type='n')
=======
    msq = mosq.mosq(1, 2, 3, kp=50e-6, w=10e-6,
                    l=1e-6, vt=.4, lambd=0.0, mos_type='n')
>>>>>>> 9cda92ee
    data0 = []
    data1 = []
    data2 = []
    data3 = []
    vd = 2.5
    if True:
        vs = 1
<<<<<<< HEAD
        for Vhel in range(1,2500):
            print ".",
            vg = Vhel/1000.0
            ma.update_status_dictionary(((vd, vg, 0),))
            data0.append(ma.opdict['Ids'])
            #print "Current for vd", vd, "vg", vg, "vs", vs
            data1.append(ma.opdict['TEF'])
            isq = msq.i((vd, vg, vs),)
            gmsq = msq.g((vd, vg, vs),0)
            if isq > 0:
                data2.append(gmsq/isq*constants.Vth())
=======
        for Vhel in range(1, 2500):
            print ".",
            vg = Vhel / 1000.0
            ma.update_status_dictionary(((vd, vg, 0),))
            data0.append(ma.opdict['Ids'])
            # print "Current for vd", vd, "vg", vg, "vs", vs
            data1.append(ma.opdict['TEF'])
            isq = msq.i((vd, vg, vs),)
            gmsq = msq.g((vd, vg, vs), 0)
            if isq > 0:
                data2.append(gmsq / isq * constants.Vth())
>>>>>>> 9cda92ee
            else:
                data2.append(float('nan'))
            data3.append(isq)
    plt.semilogx(data0, data1, data3, data2)
    plt.title('Transconductance efficiency factor')
    plt.legend(['(GM*UT)/ID'])
<<<<<<< HEAD
    plt.show()
=======
    plt.show()
>>>>>>> 9cda92ee
<|MERGE_RESOLUTION|>--- conflicted
+++ resolved
@@ -56,12 +56,6 @@
 - Quasistatic implementation
 """
 
-<<<<<<< HEAD
-__version__ = "0.08"
-
-import constants, options, utilities, printing
-import math 
-=======
 __version__ = "0.091"
 
 import constants
@@ -69,7 +63,6 @@
 import utilities
 import printing
 import math
->>>>>>> 9cda92ee
 
 
 # DEFAULT VALUES FOR 500n CH LENGTH
@@ -91,10 +84,7 @@
 
 class ekv_device:
     INIT_IFRN_GUESS = 1
-<<<<<<< HEAD
-=======
-
->>>>>>> 9cda92ee
+
     def __init__(self, nd, ng, ns, nb, W, L, model, M=1, N=1, part_id='M'):
         """ EKV device
         Parameters:
@@ -118,27 +108,6 @@
         self.nb = nb
         self.n1 = nd
         self.n2 = ns
-<<<<<<< HEAD
-        self.ports = ((self.n1, self.nb), (self.ng, self.nb), (self.n2, self.nb))
-        class dev_class: pass # empty class to hold device parameters
-        self.device = dev_class()
-        self.device.L = float(L) #channel length -
-        self.device.W = float(W) #channel width -
-        self.device.M = int(M) #parallel multiple device number
-        self.device.N = int(N) #series multiple device number
-        self.ekv_model = model
-        self.opdict = {}
-        self.opdict.update({'state':(float('nan'), float('nan'), float('nan'))})
-        self.opdict.update({'ifn':self.INIT_IFRN_GUESS})
-        self.opdict.update({'irn':self.INIT_IFRN_GUESS})
-        self.opdict.update({'ip_abs_err':self.ekv_model.get_ip_abs_err(self.device)})
-        self.part_id = part_id
-        self.is_nonlinear = True
-        self.is_symbolic = True
-        self.dc_guess = [self.ekv_model.VTO*(0.1)*self.ekv_model.NPMOS, self.ekv_model.VTO*(1.1)*self.ekv_model.NPMOS, 0]
-
-        devcheck, reason =  self.ekv_model._device_check(self.device)
-=======
         self.ports = ((self.n1, self.nb), (
             self.ng, self.nb), (self.n2, self.nb))
 
@@ -164,7 +133,6 @@
             0.1) * self.ekv_model.NPMOS, self.ekv_model.VTO * (1.1) * self.ekv_model.NPMOS, 0]
 
         devcheck, reason = self.ekv_model._device_check(self.device)
->>>>>>> 9cda92ee
         if not devcheck:
             raise Exception, reason + " out of boundaries."
 
@@ -174,26 +142,16 @@
         Where each port is in the form:
         port0 = (nplus, nminus)
         """
-<<<<<<< HEAD
-        return self.ports #d,g,s
-=======
         return self.ports  # d,g,s
->>>>>>> 9cda92ee
 
     def get_output_ports(self):
         return ((self.n1, self.n2),)
 
     def __str__(self):
         mos_type = self._get_mos_type()
-<<<<<<< HEAD
-        rep = " " + self.ekv_model.name + " w="+ str(self.device.W) + " l=" + \
-        str(self.device.L) + " M="+ str(self.device.M) + " N=" + \
-        str(self.device.N)
-=======
         rep = " " + self.ekv_model.name + " w=" + str(self.device.W) + " l=" + \
             str(self.device.L) + " M=" + str(self.device.M) + " N=" + \
             str(self.device.N)
->>>>>>> 9cda92ee
 
         return rep
 
@@ -212,13 +170,8 @@
               It has no effect here. Set it to None during DC analysis.
 
         """
-<<<<<<< HEAD
-        ret, j1, j2 = self.ekv_model.get_ids(self.device, ports_v, \
-                self.opdict)
-=======
         ret, j1, j2 = self.ekv_model.get_ids(self.device, ports_v,
                                              self.opdict)
->>>>>>> 9cda92ee
 
         return ret
 
@@ -228,11 +181,7 @@
         if not (self.opdict['state'] == ports_v[0] and self.opdict.has_key('gmd')) or \
             not (self.opdict['state'] == ports_v[0] and self.opdict.has_key('gmg')) or \
             not (self.opdict['state'] == ports_v[0] and self.opdict.has_key('gms')) or \
-<<<<<<< HEAD
-            not (self.opdict['state'] == ports_v[0] and self.opdict.has_key('Ids')):
-=======
                 not (self.opdict['state'] == ports_v[0] and self.opdict.has_key('Ids')):
->>>>>>> 9cda92ee
 
             self.opdict['state'] == ports_v[0]
             self.opdict['gmd'] = self.g(0, ports_v[0], 0)
@@ -248,16 +197,9 @@
         if ids == 0:
             TEF = float('nan')
         else:
-<<<<<<< HEAD
-            TEF = abs(gms*constants.Vth()/ids)
-        self.opdict['TEF'] = TEF
-
-
-=======
             TEF = abs(gms * constants.Vth() / ids)
         self.opdict['TEF'] = TEF
 
->>>>>>> 9cda92ee
     def print_op_info(self, ports_v):
         arr = self.get_op_info(ports_v)
         print arr,
@@ -276,20 +218,6 @@
         if self.opdict["WMSI"] == 2:
             wmsi_status = "STRONG INVERSION"
 
-<<<<<<< HEAD
-        arr = [[self.part_id, mos_type.upper()+" ch",wmsi_status, "", "", sat_status, "", "", "", "", "",""],]
-        arr.append(["beta", "[A/V^2]:", self.opdict['beta'], "Weff", "[m]:", str(self.opdict['Weff'])+" ("+str(self.device.W)+")", "Leff", "[m]:", str(self.opdict['Leff'])+ " ("+str(self.device.L)+")", "M/N:", "", str(self.device.M)+"/"+str(self.device.N)])
-        arr.append(["Vdb", "[V]:", float(ports_v[0][0]), "Vgb", "[V]:", float(ports_v[0][1]), "Vsb", "[V]:", float(ports_v[0][2]),  "Vp", "[V]:", self.opdict['Vp'],])
-        arr.append([ "VTH", "[V]:", self.opdict['VTH'], "VOD", "[V]:", self.opdict['VOD'], "nq: ", "",self.opdict['nq'], "VA", "[V]:", str(self.opdict['Ids']/self.opdict['gmd'])])
-        arr.append(["Ids", "[A]:", self.opdict['Ids'], "nv: ", "",self.opdict['nv'], "Ispec", "[A]:", self.opdict["Ispec"], "TEF:", "", str(self.opdict['TEF']),])
-        arr.append(["gmg", "[S]:", self.opdict['gmg'], "gms", "[S]:", self.opdict['gms'], "rob", "[Ohm]:", 1/self.opdict['gmd'], "", "", ""])
-        arr.append(["if:", "", self.opdict['ifn'],"ir:", "", self.opdict['irn'], "Qf", "[C/m^2]:", self.opdict["qf"], "Qr", "[C/m^2]:", self.opdict["qr"],])
-        #arr.append([  "", "", "", "", "", ""])
-
-        return printing.table_setup(arr)
-
-
-=======
         arr = [
             [self.part_id, mos_type.upper() + " ch", wmsi_status, "", "", sat_status, "", "", "", "", "", ""], ]
         arr.append(
@@ -313,7 +241,6 @@
 
         return printing.table_setup(arr)
 
->>>>>>> 9cda92ee
     def g(self, op_index, ports_v, port_index, time=0):
         """Returns the differential (trans)conductance rs the port specified by port_index
         when the element has the voltages specified in ports_v across its ports,
@@ -340,18 +267,6 @@
                 sign = -1
             else:
                 sign = +1
-<<<<<<< HEAD
-            g = sign*options.gmin*2.0
-
-        #print type(g), g
-
-        if op_index == 0 and port_index == 0:
-            self.opdict.update({'gmd':g})
-        elif op_index == 0 and port_index == 1:
-            self.opdict.update({'gmg':g})
-        elif op_index == 0 and port_index == 2:
-            self.opdict.update({'gms':g})
-=======
             g = sign * options.gmin * 2.0
 
         # print type(g), g
@@ -362,7 +277,6 @@
             self.opdict.update({'gmg': g})
         elif op_index == 0 and port_index == 2:
             self.opdict.update({'gms': g})
->>>>>>> 9cda92ee
 
         return g
 
@@ -371,15 +285,6 @@
             return self.opdict[identifier]
         return get_value
 
-<<<<<<< HEAD
-class scaling_holder: pass # will hold the scaling factors
-
-class ekv_mos_model:
-    def __init__(self, name=None, TYPE='n', TNOM=None, COX=None, \
-    GAMMA=None, NSUB=None, PHI=None, VTO=None, KP=None, \
-    XJ=None, LAMBDA=None, \
-    TOX=None, VFB=None, U0=None, TCV=None, BEX=None):
-=======
 
 class scaling_holder:
     pass  # will hold the scaling factors
@@ -391,7 +296,6 @@
                  GAMMA=None, NSUB=None, PHI=None, VTO=None, KP=None,
                  XJ=None, LAMBDA=None,
                  TOX=None, VFB=None, U0=None, TCV=None, BEX=None):
->>>>>>> 9cda92ee
 
         self.scaling = scaling_holder()
 
@@ -401,54 +305,28 @@
 
         # optional parameters (no defaults)
         self.TOX = float(TOX) if TOX is not None else None
-<<<<<<< HEAD
-        self.NSUB = float(NSUB)  if NSUB is not None else None
-        self.VFB = self.NPMOS*float(VFB) if VFB is not None else None
-=======
         self.NSUB = float(NSUB) if NSUB is not None else None
         self.VFB = self.NPMOS * float(VFB) if VFB is not None else None
->>>>>>> 9cda92ee
         self.U0 = float(U0) if U0 is not None else None
 
         # crucial parameters
         if COX is not None:
             self.COX = float(COX)
         elif TOX is not None:
-<<<<<<< HEAD
-            self.COX = constants.si.eox/TOX
-=======
             self.COX = constants.si.eox / TOX
->>>>>>> 9cda92ee
         else:
             self.COX = COX_DEFAULT
 
         if GAMMA is not None:
             self.GAMMA = float(GAMMA)
         elif NSUB is not None:
-<<<<<<< HEAD
-            self.GAMMA = math.sqrt(2.0*constants.e*constants.si.esi*NSUB*10**6/self.COX)
-=======
             self.GAMMA = math.sqrt(
                 2.0 * constants.e * constants.si.esi * NSUB * 10 ** 6 / self.COX)
->>>>>>> 9cda92ee
         else:
             self.GAMMA = GAMMA_DEFAULT
         if PHI is not None:
             self.PHI = float(PHI)
         elif NSUB is not None:
-<<<<<<< HEAD
-            self.PHI = 2.*constants.Vth(self.TNOM)*math.log(NSUB*10.0**6.0/constants.si.ni(self.TNOM))
-        else:
-            self.PHI = PHI_DEFAULT
-        if VTO is not None:
-            self.VTO = self.NPMOS*float(VTO)
-            if self.VTO < 0:
-                print "(W): model %s has internal negative VTO (%f V)." % (self.name, self.VTO)
-        elif VFB is not None:
-            self.VTO = VFB + PHI + GAMMA*PHI #inv here??
-        else:
-            self.VTO = self.NPMOS*VTO_DEFAULT
-=======
             self.PHI = 2. * constants.Vth(self.TNOM) * math.log(
                 NSUB * 10.0 ** 6.0 / constants.si.ni(self.TNOM))
         else:
@@ -461,16 +339,11 @@
             self.VTO = VFB + PHI + GAMMA * PHI  # inv here??
         else:
             self.VTO = self.NPMOS * VTO_DEFAULT
->>>>>>> 9cda92ee
 
         if KP is not None:
             self.KP = float(KP)
         elif U0 is not None:
-<<<<<<< HEAD
-            self.KP = (U0*10.0**-4)*self.COX
-=======
             self.KP = (U0 * 10.0 ** -4) * self.COX
->>>>>>> 9cda92ee
         else:
             self.KP = KP_DEFAULT
 
@@ -478,21 +351,13 @@
         self.XJ = XJ if XJ is not None else XJ_DEFAULT
         self.UCRIT = UCRIT_DEFAULT
         # Intrinsic model temperature parameters
-<<<<<<< HEAD
-        self.TCV = self.NPMOS*float(TCV) if TCV is not None else self.NPMOS*TCV_DEFAULT
-=======
         self.TCV = self.NPMOS * \
             float(TCV) if TCV is not None else self.NPMOS * TCV_DEFAULT
->>>>>>> 9cda92ee
         self.BEX = float(BEX) if BEX is not None else BEX_DEFAULT
 
         self.set_device_temperature(constants.T)
 
-<<<<<<< HEAD
-        #Setup switches
-=======
         # Setup switches
->>>>>>> 9cda92ee
         self.SATLIM = math.exp(4.0)
         self.WMSI_factor = 10
         self.NR_damp_factor = options.nl_voltages_lock_factor
@@ -505,18 +370,11 @@
         """Change the temperature of the device. VTO, KP and PHI get updated.
         """
         self.TEMP = T
-<<<<<<< HEAD
-        self.VTO = self.VTO - self.TCV*(T-self.TNOM)
-        self.KP = self.KP*(T/self.TNOM)**self.BEX
-        self.PHI = self.PHI * T/self.TNOM + 3.0*constants.Vth(self.TNOM)*math.log(T/self.TNOM) \
-               - constants.si.Eg(self.TNOM)*T/self.TNOM + constants.si.Eg(T)
-=======
         self.VTO = self.VTO - self.TCV * (T - self.TNOM)
         self.KP = self.KP * (T / self.TNOM) ** self.BEX
         self.PHI = self.PHI * T / self.TNOM + 3.0 * constants.Vth(self.TNOM) * math.log(T / self.TNOM) \
             - constants.si.Eg(
                 self.TNOM) * T / self.TNOM + constants.si.Eg(T)
->>>>>>> 9cda92ee
 
     def get_device_temperature(self):
         """Returns the temperature of the device - in K.
@@ -531,13 +389,6 @@
         """
         arr = []
         TYPE = 'N' if self.NPMOS == 1 else "P"
-<<<<<<< HEAD
-        arr.append([self.name, "", "", TYPE+" MOS", "EKV MODEL", "", "", "", "",  "", "", ""])
-        arr.append(["KP", "[A/V^2]", self.KP, "VTO", "[V]:", self.VTO, "TOX", "[m]", self.TOX, "COX", "[F/m^2]:", self.COX])
-        arr.append(["PHI", "[V]:", self.PHI, "GAMMA", "sqrt(V)", self.GAMMA, "NSUB", "[cm^-3]", self.NSUB,  "VFB", "[V]:", self.VFB])
-        arr.append(["U0", "[cm^2/(V*s)]:", self.U0, "TCV", "[V/K]", self.TCV, "BEX", "", self.BEX,  "", "", ""])
-        arr.append(["INTERNAL", "", "", "SAT LIMIT", "", self.SATLIM, "W/M/S INV FACTOR", "", self.WMSI_factor,  "", "", ""])
-=======
         arr.append(
             [self.name, "", "", TYPE + " MOS", "EKV MODEL", "", "", "", "",  "", "", ""])
         arr.append(["KP", "[A/V^2]", self.KP, "VTO", "[V]:", self.VTO,
@@ -548,7 +399,6 @@
             ["U0", "[cm^2/(V*s)]:", self.U0, "TCV", "[V/K]", self.TCV, "BEX", "", self.BEX,  "", "", ""])
         arr.append(["INTERNAL", "", "", "SAT LIMIT", "", self.SATLIM,
                    "W/M/S INV FACTOR", "", self.WMSI_factor,  "", "", ""])
->>>>>>> 9cda92ee
         printing.table_print(arr)
 
     def get_voltages(self, vd, vg, vs):
@@ -560,15 +410,9 @@
             -1 if VD and VS have been swapped.
         """
         # vd / vs swap
-<<<<<<< HEAD
-        vd = vd*self.NPMOS
-        vg = vg*self.NPMOS
-        vs = vs*self.NPMOS
-=======
         vd = vd * self.NPMOS
         vg = vg * self.NPMOS
         vs = vs * self.NPMOS
->>>>>>> 9cda92ee
         if vs > vd:
             vd_new = vs
             vs_new = vd
@@ -583,11 +427,7 @@
     def get_ip_abs_err(self, device):
         """Absolute error to be enforced in the calculation of the normalized currents.
         """
-<<<<<<< HEAD
-        return  options.iea / (2.0*constants.Vth(self.TEMP)**2.0*self.KP*device.M*device.W/device.L)
-=======
         return options.iea / (2.0 * constants.Vth(self.TEMP) ** 2.0 * self.KP * device.M * device.W / device.L)
->>>>>>> 9cda92ee
 
     def setup_scaling(self, nq, device):
         """Calculates and stores in self.scaling the following factors:
@@ -597,15 +437,10 @@
           Qs, the specific charge.
         """
         self.scaling.Ut = constants.Vth()
-<<<<<<< HEAD
-        self.scaling.Is = 2 * nq * self.scaling.Ut**2 * self.KP * device.W/device.L
-        self.scaling.Gs = 2 * nq * self.scaling.Ut * self.KP * device.W/device.L
-=======
         self.scaling.Is = 2 * nq * \
             self.scaling.Ut ** 2 * self.KP * device.W / device.L
         self.scaling.Gs = 2 * nq * \
             self.scaling.Ut * self.KP * device.W / device.L
->>>>>>> 9cda92ee
         self.scaling.Qs = 2 * nq * self.scaling.Ut * self.COX
         return
 
@@ -615,17 +450,6 @@
             nv, the slope factor,
             nq, the charge linearization factor.
         """
-<<<<<<< HEAD
-        VGeff = VG - self.VTO + self.PHI + self.GAMMA*math.sqrt(self.PHI)
-        if VGeff > 0 and VG - self.VTO + (math.sqrt(self.PHI)+self.GAMMA/2.0)**2 > 0:
-            VP = VG - self.VTO - self.GAMMA*(math.sqrt(VG -self.VTO +(math.sqrt(self.PHI)+self.GAMMA/2.0)**2) -(math.sqrt(self.PHI)+self.GAMMA/2.0))
-            if math.isnan(VP): VP = 0 # the argument of sqrt ^^ went negative
-        else:
-            VP = -self.PHI
-        #print "VG", VG, "VGeff", VGeff, "VP", VP, self.GAMMA, self.PHI, math.sqrt(VG -self.VTO +(math.sqrt(self.PHI)+self.GAMMA/2)**2), VG -self.VTO +(math.sqrt(self.PHI)+self.GAMMA/2)**2
-        nq = 1.0 + .5 * self.GAMMA / math.sqrt(self.PHI + .5*VP)
-        nv = 1.0 + .5 * self.GAMMA / math.sqrt(self.PHI +    VP + 1e-12)
-=======
         VGeff = VG - self.VTO + self.PHI + self.GAMMA * math.sqrt(self.PHI)
         if VGeff > 0 and VG - self.VTO + (math.sqrt(self.PHI) + self.GAMMA / 2.0) ** 2 > 0:
             VP = VG - self.VTO - self.GAMMA * \
@@ -640,7 +464,6 @@
         # -self.VTO +(math.sqrt(self.PHI)+self.GAMMA/2)**2
         nq = 1.0 + .5 * self.GAMMA / math.sqrt(self.PHI + .5 * VP)
         nv = 1.0 + .5 * self.GAMMA / math.sqrt(self.PHI + VP + 1e-12)
->>>>>>> 9cda92ee
 
         return VP, nv, nq
 
@@ -650,14 +473,6 @@
             qs, the (scaled) charge at the source,
             qr, the (scaled) charge at the drain.
         """
-<<<<<<< HEAD
-        if debug: print "=== Current for vd:", vd, "vg:", vg, "vs:", vs
-        ip_abs_err = self.get_ip_abs_err(device) if opdict['ip_abs_err'] is None else opdict['ip_abs_err']
-
-        (VD, VG, VS), CS_FACTOR = self.get_voltages(vd, vg, vs)
-
-        #Weff, Leff = self.get_eff_wl(device.W, device.L)
-=======
         if debug:
             print "=== Current for vd:", vd, "vg:", vg, "vs:", vs
         ip_abs_err = self.get_ip_abs_err(device) if opdict[
@@ -666,22 +481,11 @@
         (VD, VG, VS), CS_FACTOR = self.get_voltages(vd, vg, vs)
 
         # Weff, Leff = self.get_eff_wl(device.W, device.L)
->>>>>>> 9cda92ee
 
         VP, nv, nq = self.get_vp_nv_nq(VG)
 
         self.setup_scaling(nq, device)
 
-<<<<<<< HEAD
-        vp = VP/self.scaling.Ut
-        vs = VS/self.scaling.Ut
-        vd = VD/self.scaling.Ut
-
-        if debug: print "Scaled voltages: vd:", vd, "vp:", vp, "vs:", vs
-
-        v_ifn = vp - vs
-        ifn = self.get_ismall(v_ifn, opdict['ip_abs_err'], max(opdict['ifn'], ISMALL_GUESS_MIN), debug=debug)
-=======
         vp = VP / self.scaling.Ut
         vs = VS / self.scaling.Ut
         vd = VD / self.scaling.Ut
@@ -692,22 +496,11 @@
         v_ifn = vp - vs
         ifn = self.get_ismall(v_ifn, opdict['ip_abs_err'], max(
             opdict['ifn'], ISMALL_GUESS_MIN), debug=debug)
->>>>>>> 9cda92ee
 
         if False:
             Leff = device.L
             v_irn = vp - vd
         else:
-<<<<<<< HEAD
-            Leff, v_irn = self.get_leq_virp(device, (vd, vg, vs), VP, device.L, ifn)
-
-        irn = self.get_ismall(v_irn, opdict['ip_abs_err'], max(opdict['irn'], ISMALL_GUESS_MIN), debug=debug)
-
-        if debug:
-            print "vd:", vd, "vg:",VG/self.scaling.Ut, "vs:", vs, "vds:", vd-vs
-            print "v_ifn:", v_ifn, "v_irn:",v_irn
-            print "ifn:", ifn, "irn:",irn
-=======
             Leff, v_irn = self.get_leq_virp(
                 device, (vd, vg, vs), VP, device.L, ifn)
 
@@ -718,7 +511,6 @@
             print "vd:", vd, "vg:", VG / self.scaling.Ut, "vs:", vs, "vds:", vd - vs
             print "v_ifn:", v_ifn, "v_irn:", v_irn
             print "ifn:", ifn, "irn:", irn
->>>>>>> 9cda92ee
             print "ip_abs_err:", ip_abs_err
             print "Vth:", self.scaling.Ut
             print "nv", nv, "Is", self.scaling.Is
@@ -728,33 +520,12 @@
         qf = self.ismall2qsmall(ifn)
         qr = self.ismall2qsmall(irn)
 
-<<<<<<< HEAD
-        Ids =  CS_FACTOR*self.NPMOS * device.L/Leff * device.M * self.scaling.Is * (ifn - irn)
-=======
         Ids =  CS_FACTOR * self.NPMOS * device.L / \
             Leff * device.M * self.scaling.Is * (ifn - irn)
->>>>>>> 9cda92ee
 
         vd_real = vd if CS_FACTOR == 1 else vs
         vs_real = vs if CS_FACTOR == 1 else vd
 
-<<<<<<< HEAD
-        opdict.update({'state':(vd_real*self.NPMOS, vg*self.NPMOS, vs_real*self.NPMOS)})
-        opdict.update({'Ids':Ids, "Weff":device.W, "Leff":Leff, 'Vp':VP})
-        opdict.update({'ifn':ifn, "irn":irn, "nv":nv, "nq":nq, 'beta':.5*self.KP*device.W/Leff, 'Ispec':self.scaling.Is})
-        opdict.update({'VTH':self.VTO, "VOD":self.NPMOS*nv*(VP-VS), 'SAT':ifn>irn*self.SATLIM})
-        opdict.update({'qf':qf*self.scaling.Qs, 'qr':qr*self.scaling.Qs})
-
-        if max(ifn, irn) > self.WMSI_factor:
-            WMSI = 2
-        elif max(ifn, irn) < 1./self.WMSI_factor:
-            WMSI = 0
-        else:
-            WMSI = 1
-        opdict.update({'WMSI':WMSI})
-
-        if debug: print "current:", Ids
-=======
         opdict.update(
             {'state': (vd_real * self.NPMOS, vg * self.NPMOS, vs_real * self.NPMOS)})
         opdict.update({'Ids': Ids, "Weff": device.W, "Leff": Leff, 'Vp': VP})
@@ -774,35 +545,10 @@
 
         if debug:
             print "current:", Ids
->>>>>>> 9cda92ee
 
         return Ids, qf, qr
 
     def get_leq_virp(self, device, (vd, vg, vs), Vp, Leff, ifn):
-<<<<<<< HEAD
-        #if ifn > 0 and Vp - constants.Vth()*vd > 0:
-        assert vd >= vs
-        Vc = self.UCRIT * device.N * Leff
-        Vdss  = Vc * (math.sqrt(.25 + constants.Vth()/Vc*math.sqrt(ifn)) - .5) # eq. 46
-        # Drain-to-source saturation voltage for reverse normalized current, eq. 47
-        Vdssp = Vc * (math.sqrt(.25 +constants.Vth()/Vc *(math.sqrt(ifn) - .75*math.log(ifn))) - .5) + \
-            constants.Vth()*(math.log(.5 * Vc/constants.Vth()) - .6)
-
-        # channel length modulation
-        vser_1 = math.sqrt(ifn) - Vdss/constants.Vth()
-        #if vser_1 < 0:
-        #   vser_1 = 0
-        Vds = (vd - vs)*.5*constants.Vth()
-        delta_v = 4.0*constants.Vth()*math.sqrt(self.LAMBDA*vser_1 + 1.0/64) # eq. 48
-        Vip = math.sqrt(Vdss**2 + delta_v**2) - math.sqrt((Vds - Vdss)**2 + delta_v**2) #eq 50
-        Lc = math.sqrt(constants.si.esi*self.XJ/self.COX) #eq. 51
-        delta_l = self.LAMBDA * Lc * math.log(1 + (Vds - Vip)/(Lc*self.UCRIT)) #eq. 52
-
-        # Equivalent channel length including channel-length modulation and velocity saturation
-        Lp = device.N*Leff - delta_l + (Vds + Vip)/self.UCRIT #eq. 53
-        Lmin = device.N*Leff/10.0 #eq. 54
-        Leq = .5*(Lp + math.sqrt(Lp**2 + Lmin**2)) #eq. 55
-=======
         # if ifn > 0 and Vp - constants.Vth()*vd > 0:
         assert vd >= vs
         Vc = self.UCRIT * device.N * Leff
@@ -832,43 +578,26 @@
         Lp = device.N * Leff - delta_l + (Vds + Vip) / self.UCRIT  # eq. 53
         Lmin = device.N * Leff / 10.0  # eq. 54
         Leq = .5 * (Lp + math.sqrt(Lp ** 2 + Lmin ** 2))  # eq. 55
->>>>>>> 9cda92ee
 
         assert not math.isnan(Vdssp)
         assert not math.isnan(delta_v)
 
-<<<<<<< HEAD
-        v_irp = (Vp - Vds - vs*constants.Vth() - math.sqrt(Vdssp**2 + delta_v**2) + math.sqrt((Vds-Vdssp)**2+delta_v**2))/constants.Vth()
-        #else:
-=======
         v_irp = (Vp - Vds - vs * constants.Vth() - math.sqrt(Vdssp ** 2 + delta_v ** 2)
                  + math.sqrt((Vds - Vdssp) ** 2 + delta_v ** 2)) / constants.Vth()
         # else:
->>>>>>> 9cda92ee
         #   v_irp = Vp/constants.Vth() - vd
         #   Leq = Leff
 
         return Leq, v_irp
 
-<<<<<<< HEAD
-
-
-=======
->>>>>>> 9cda92ee
     def get_gms(self, device, (vd, vg, vs), opdict=None, debug=False):
         """Returns the source-bulk transconductance or d(IDS)/d(VS-VB)."""
         (j1, j2, j3), CS_FACTOR = self.get_voltages(vd, vg, vs)
         Ids, qf, qr = self.get_ids(device, (vd, vg, vs), opdict, debug)
         if CS_FACTOR == +1:
-<<<<<<< HEAD
-            gms = -1.0*self.scaling.Gs*qf
-        elif CS_FACTOR == -1:
-            gms = -self.scaling.Gs*qr
-=======
             gms = -1.0 * self.scaling.Gs * qf
         elif CS_FACTOR == -1:
             gms = -self.scaling.Gs * qr
->>>>>>> 9cda92ee
         return gms
 
     def get_gmd(self, device, (vd, vg, vs), opdict=None, debug=False):
@@ -876,15 +605,9 @@
         (j1, j2, j3), CS_FACTOR = self.get_voltages(vd, vg, vs)
         Ids, qf, qr = self.get_ids(device, (vd, vg, vs), opdict, debug)
         if CS_FACTOR == +1:
-<<<<<<< HEAD
-            gmd = self.scaling.Gs*qr
-        elif CS_FACTOR == -1:
-            gmd = self.scaling.Gs*qf
-=======
             gmd = self.scaling.Gs * qr
         elif CS_FACTOR == -1:
             gmd = self.scaling.Gs * qf
->>>>>>> 9cda92ee
         return gmd
 
     def get_gmg(self, device, (vd, vg, vs), opdict=None, debug=False):
@@ -892,11 +615,7 @@
         VP, nv, nq = self.get_vp_nv_nq(float(vg))
         Ids, qf, qr = self.get_ids(device, (vd, vg, vs), opdict, debug)
         (j1, j2, j3), CS_FACTOR = self.get_voltages(vd, vg, vs)
-<<<<<<< HEAD
-        gmg = CS_FACTOR*self.scaling.Gs*(qf-qr)/nv
-=======
         gmg = CS_FACTOR * self.scaling.Gs * (qf - qr) / nv
->>>>>>> 9cda92ee
         return gmg
 
     def get_ismall(self, vsmall, ip_abs_err, iguess=None, debug=False):
@@ -911,33 +630,15 @@
         # sanity checks
         if math.isnan(vsmall):
             raise Exception, \
-<<<<<<< HEAD
-            "Attempted to calculate a current corresponding to a NaN voltage."
-        if not ip_abs_err > 0:
-            raise Exception, \
-            "The normalized current absolute error has been set to a negative value."
-        #if vsmall < 0:
-=======
                 "Attempted to calculate a current corresponding to a NaN voltage."
         if not ip_abs_err > 0:
             raise Exception, \
                 "The normalized current absolute error has been set to a negative value."
         # if vsmall < 0:
->>>>>>> 9cda92ee
         #   return 0.0
 
         check = False
         ismall = iguess
-<<<<<<< HEAD
-        if debug: iter_c = 0
-
-        while True:
-            if debug: iter_c = iter_c + 1
-
-            vsmall_iter, numeric_problem_v = self.get_vsmall(ismall)
-            dvdi, numeric_problem_i = self.get_dvsmall_dismall(ismall)
-            deltai = (vsmall - vsmall_iter)/dvdi
-=======
         if debug:
             iter_c = 0
 
@@ -948,25 +649,16 @@
             vsmall_iter, numeric_problem_v = self.get_vsmall(ismall)
             dvdi, numeric_problem_i = self.get_dvsmall_dismall(ismall)
             deltai = (vsmall - vsmall_iter) / dvdi
->>>>>>> 9cda92ee
 
             numeric_problem = numeric_problem_i or numeric_problem_v
             if debug:
                 print "Numeric problem:", numeric_problem
                 print "ABS: deltai < ip_abs_err", deltai, "<", ip_abs_err, ":", abs(deltai) < ip_abs_err
-<<<<<<< HEAD
-                print "REL: deltai < ismall*options.ier", deltai, "<", ismall*options.ier, abs(deltai) < ismall*options.ier
-                print deltai, ismall
-            # absolute and relative value convergence checks.
-            if ((abs(deltai) < ip_abs_err or numeric_problem) and abs(deltai) < ismall*options.ier) or \
-                (abs(deltai) < ip_abs_err*1e-6 or numeric_problem):
-=======
                 print "REL: deltai < ismall*options.ier", deltai, "<", ismall * options.ier, abs(deltai) < ismall * options.ier
                 print deltai, ismall
             # absolute and relative value convergence checks.
             if ((abs(deltai) < ip_abs_err or numeric_problem) and abs(deltai) < ismall * options.ier) or \
                     (abs(deltai) < ip_abs_err * 1e-6 or numeric_problem):
->>>>>>> 9cda92ee
                 # To make the algorithm more robust,
                 # the convergence check has to be passed twice in a row
                 # to reach convergence.
@@ -987,16 +679,6 @@
                 break
             else:
                 # Damped Newton with domain restriction: ismall >= 0.
-<<<<<<< HEAD
-                ratio = deltai/ismall
-                if ratio > self.NR_damp_factor:
-                    # Do not allow a change in ismall bigger than self.NR_damp_factor
-                    # in a single iteration
-                    ismall = self.NR_damp_factor*ismall
-                elif ratio <= -1:
-                    # this would give a negative ismall
-                    ismall = 0.1*ismall
-=======
                 ratio = deltai / ismall
                 if ratio > self.NR_damp_factor:
                     # Do not allow a change in ismall bigger than self.NR_damp_factor
@@ -1005,7 +687,6 @@
                 elif ratio <= -1:
                     # this would give a negative ismall
                     ismall = 0.1 * ismall
->>>>>>> 9cda92ee
                 else:
                     ismall = ismall + deltai
         if debug:
@@ -1018,22 +699,14 @@
             v = ln(q) + 2q
         """
         if abs(ismall) < utilities.EPS:
-<<<<<<< HEAD
-            ismall = utilities.EPS # otherwise we get log(0)
-=======
             ismall = utilities.EPS  # otherwise we get log(0)
->>>>>>> 9cda92ee
             if verbose == 6:
                 print "EKV: Machine precision limited the resolution on i. (i<EPS)"
             numeric_problem = True
         else:
                     numeric_problem = False
-<<<<<<< HEAD
-        vsmall = math.log(math.sqrt(.25 + ismall) - 0.5) + 2.0*math.sqrt(.25 + ismall) - 1.0
-=======
         vsmall = math.log(math.sqrt(.25 + ismall) - 0.5) + \
             2.0 * math.sqrt(.25 + ismall) - 1.0
->>>>>>> 9cda92ee
         return vsmall, numeric_problem
 
     def get_dvsmall_dismall(self, ismall, verbose=3):
@@ -1049,22 +722,14 @@
                 print "EKV: Machine precision limited the resolution on dv/di in the NR iteration. (i<EPS)"
         else:
             numeric_problem = False
-<<<<<<< HEAD
-        dvdi = 1.0/(math.sqrt(.25+ismall)-.5) * .5/math.sqrt(.25 + ismall) + 1.0/math.sqrt(.25 + ismall)
-=======
         dvdi = 1.0 / (math.sqrt(.25 + ismall) - .5) * .5 / \
             math.sqrt(.25 + ismall) + 1.0 / math.sqrt(.25 + ismall)
->>>>>>> 9cda92ee
         return dvdi, numeric_problem
 
     def ismall2qsmall(self, ismall, verbose=0):
         """ i(f,r) -> q(f,r)
         Convert a source/drain scaled current to the corresponding normalized charge."""
-<<<<<<< HEAD
-        if verbose == 6: #ismall is lower than EPS, errors here are usually not important
-=======
         if verbose == 6:  # ismall is lower than EPS, errors here are usually not important
->>>>>>> 9cda92ee
             print "EKV: Machine precision limited the resolution on q(s,d). (i<EPS)"
         qsmall = math.sqrt(.25 + ismall) - .5
         return qsmall
@@ -1072,26 +737,13 @@
     def qsmall2ismall(self, qsmall):
         """ q(f,r) -> i(f,r)
         Convert a source/drain scaled charge to the corresponding normalized current."""
-<<<<<<< HEAD
-        ismall = qsmall**2 + qsmall
-=======
         ismall = qsmall ** 2 + qsmall
->>>>>>> 9cda92ee
         return ismall
 
     def _self_check(self):
         """Performs sanity check on the model parameters."""
         ret = True, ""
         if self.NSUB is not None and self.NSUB < 0:
-<<<<<<< HEAD
-            ret = (False, "NSUB "+str(self.NSUB))
-        elif self.U0 is not None and not self.U0 > 0:
-            ret = (False, "UO "+str(self.U0))
-        elif not self.GAMMA > 0:
-            ret = (False, "GAMMA "+str(self.GAMMA))
-        elif not self.PHI > 0.1:
-            ret = (False, "PHI "+str(self.PHI))
-=======
             ret = (False, "NSUB " + str(self.NSUB))
         elif self.U0 is not None and not self.U0 > 0:
             ret = (False, "UO " + str(self.U0))
@@ -1099,7 +751,6 @@
             ret = (False, "GAMMA " + str(self.GAMMA))
         elif not self.PHI > 0.1:
             ret = (False, "PHI " + str(self.PHI))
->>>>>>> 9cda92ee
         return ret
 
     def _device_check(self, adev):
@@ -1121,12 +772,8 @@
     import matplotlib.pyplot as plt
 
     ekv_m = ekv_mos_model(TYPE='n', KP=50e-6, VTO=.4)
-<<<<<<< HEAD
-    ma = ekv_device(1, 2, 3, 4, W=10e-6,L=1e-6, model=ekv_m)
-=======
     ma = ekv_device(1, 2, 3, 4, W=10e-6, L=1e-6, model=ekv_m)
     ma.part_id = 'M1'
->>>>>>> 9cda92ee
 
     # OP test
     vd = 0.0
@@ -1137,12 +784,8 @@
 
     # gmUt/Ids test
     import mosq
-<<<<<<< HEAD
-    msq = mosq.mosq(1, 2, 3, kp=50e-6, w=10e-6, l=1e-6, vt=.4, lambd=0.0, mos_type='n')
-=======
     msq = mosq.mosq(1, 2, 3, kp=50e-6, w=10e-6,
                     l=1e-6, vt=.4, lambd=0.0, mos_type='n')
->>>>>>> 9cda92ee
     data0 = []
     data1 = []
     data2 = []
@@ -1150,19 +793,6 @@
     vd = 2.5
     if True:
         vs = 1
-<<<<<<< HEAD
-        for Vhel in range(1,2500):
-            print ".",
-            vg = Vhel/1000.0
-            ma.update_status_dictionary(((vd, vg, 0),))
-            data0.append(ma.opdict['Ids'])
-            #print "Current for vd", vd, "vg", vg, "vs", vs
-            data1.append(ma.opdict['TEF'])
-            isq = msq.i((vd, vg, vs),)
-            gmsq = msq.g((vd, vg, vs),0)
-            if isq > 0:
-                data2.append(gmsq/isq*constants.Vth())
-=======
         for Vhel in range(1, 2500):
             print ".",
             vg = Vhel / 1000.0
@@ -1174,15 +804,10 @@
             gmsq = msq.g((vd, vg, vs), 0)
             if isq > 0:
                 data2.append(gmsq / isq * constants.Vth())
->>>>>>> 9cda92ee
             else:
                 data2.append(float('nan'))
             data3.append(isq)
     plt.semilogx(data0, data1, data3, data2)
     plt.title('Transconductance efficiency factor')
     plt.legend(['(GM*UT)/ID'])
-<<<<<<< HEAD
-    plt.show()
-=======
-    plt.show()
->>>>>>> 9cda92ee
+    plt.show()