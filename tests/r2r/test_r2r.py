# -*- coding: utf-8 -*-
# test_r2r.py
# R2r ladder timed test
# Copyright 2012 Giuseppe Venturini
#
# This file is part of the ahkab simulator.
#
# Ahkab is free software: you can redistribute it and/or modify
# it under the terms of the GNU General Public License as published by
# the Free Software Foundation, version 2 of the License.
#
# Ahkab is distributed in the hope that it will be useful,
# but WITHOUT ANY WARRANTY; without even the implied warranty of
# MERCHANTABILITY or FITNESS FOR A PARTICULAR PURPOSE.  See the
# GNU General Public License for more details.
#
# You should have received a copy of the GNU General Public License v2
# along with ahkab.  If not, see <http://www.gnu.org/licenses/>.
from __future__ import print_function, division, unicode_literals
import time
import os
import io
import sys
import hashlib
import uuid
import scipy.io
import subprocess
import base64
import scipy, scipy.optimize
import numpy
import matplotlib
matplotlib.use('Agg')
import pylab

from nose.plugins.skip import SkipTest

stand_alone_exec = False
REGRESSION_TIME = 3 #s - if the test takes 3s additional time it's considered
                    # a regression and the test fails

# find out the wd so we can find the files loc.
wd = os.getcwd()
if os.path.split(wd)[1] == 'ahkab':
    reference_path = os.path.join(wd, 'tests/r2r')
elif os.path.split(wd)[1] == 'tests':
    reference_path = os.path.join(wd, 'r2r')
else:
    reference_path = wd

# checking for time regression on different machines makes little sense
# this is an easy -- and imperfect -- way to check whether ref and
# current execution happen on the same box
def get_boxid():
    mac = hex(uuid.getnode())
<<<<<<< HEAD
    return hashlib.sha512(mac).hexdigest()

def check_boxid(pickle_file):
    with open(pickle_file, 'r') as fp:
        _, _, ref_boxid = pickle.load(fp)
    return ref_boxid == get_boxid()
=======
    return base64.b64encode(hashlib.sha512(mac).hexdigest())

def check_boxid(mat_file):
    return scipy.io.loadmat(mat_file)['boxid']
>>>>>>> afb9a04e

# fit the data
fitfunc = lambda p, x: p[0]*x**3 + p[1]*x**2 + p[2] # Target function
errfunc = lambda p, x, y: (fitfunc(p, x) - y) # Distance to the target function

def fit(y, x):
    fit = [3.1, 1.1, .2]
    fit, success = scipy.optimize.leastsq(errfunc, fit, args=(x, y), maxfev=100000)
    print(fit, success)
    return fit

def _run_test(ref_run=False, verbose=False):
    title = "* MATRIX SIZE TEST: R-2R ladder\n"
    start_block = "V1 1 0 type=vdc vdc=10e3\n"
    middle_block1 = "R%(block)dh %(input)d %(output)d 1.3k\n"
    middle_block2 = "R%(block)dv %(output)d 0 2.6k\n"
    last_block = "R%(block)dve %(input)d 0 2.6k\n"
    analysis = ".op\n"
    
    MAXNODES = 2000
    STEP = 50

    filename = "r2r_%(nodes)s.ckt"
    times = []

    for circuit_nodes in range(0, MAXNODES, STEP):
        tmp_filename = os.path.join(reference_path, filename % {'nodes':circuit_nodes})
        if circuit_nodes < 2: continue
        fp = open(tmp_filename, 'w')
        fp.write(title)
        fp.write(start_block)
        for n in range(1, circuit_nodes):
            fp.write(middle_block1 % {'block':n, 'input':n, 'output':n+1})
            fp.write(middle_block2 % {'block':n, 'input':n, 'output':n+1})
        fp.write(last_block % {'block':circuit_nodes, 'input':circuit_nodes})
        fp.write(analysis)
        fp.close()
        start = time.time()
        outstr = subprocess.check_output(["ahkab", "-v 0", tmp_filename])
        stop = time.time()
        times.append((stop - start))
        if verbose:
            with open(tmp_filename, 'r') as fp:
                print("".join(fp.readlines()))
            print(outstr)
        print("Solving with %d nodes took %f s" % (circuit_nodes, times[-1]))
        os.remove(tmp_filename)

    x = list(range(0, MAXNODES, STEP))[1:]
    x = numpy.array(x, dtype='int64')
    times = numpy.array(times, dtype='float64')
    if ref_run:
<<<<<<< HEAD
        with open(os.path.join(reference_path, 'r2r.pickle'), 'w') as fp:
            pickle.dump((x, times, get_boxid()), fp)
=======
        scipy.io.savemat(os.path.join(reference_path, 'r2r.mat'), 
                         {'x':x, 'times':times, 'boxid':get_boxid()})
>>>>>>> afb9a04e
    return x, times

def test():
    """R-2R ladder speed test"""

    # we do not want to execute this on Travis.
    if 'TRAVIS' in os.environ:
        # we skip the test. Travis builders are awfully slow
        raise SkipTest 

<<<<<<< HEAD
    pickle_file = os.path.join(reference_path, 'r2r.pickle') 
    ref_run = not (os.path.isfile(pickle_file) and check_boxid(pickle_file))
    if not ref_run:
        print("Running test...")
        x, times, _ = pickle.load(open(pickle_file, 'r'))
        x = numpy.array(x, dtype='int64')
        x_new, times_new = _run_test(ref_run)
        assert max(abs(times_new - times)) < REGRESSION_TIME
        assert sum(times_new) > 3 # if we're that fast, something's off
=======
    mat_file = os.path.join(reference_path, 'r2r.mat') 
    ref_run = not (os.path.isfile(mat_file) and check_boxid(mat_file))
    if not ref_run:
        print("Running test...")
        d = scipy.io.loadmat(mat_file)
        x, times = d['x'].reshape((-1,)), d['times'].reshape((-1,))
        x = numpy.array(x, dtype='int64')
        x_new, times_new = _run_test(ref_run)
        assert numpy.max(times_new - times) < REGRESSION_TIME
        assert numpy.sum(times_new) > 3 # if we're that fast, something's off
>>>>>>> afb9a04e
    elif ref_run:
        if sys.argv[0].endswith('nosetests'):
            raise SkipTest
        print("RUNNING REFERENCE TEST - RESULTS INVALID!")
        x, times = _run_test(ref_run)
        print("RUNNING REFERENCE TEST - RESULTS INVALID!")

    if stand_alone_exec:
        image_file = os.path.join(reference_path, "r2r.png")
        pylab.figure()
        pylab.hold(True)
        pylab.title("Total times vs number of equations")
        pylab.plot(x, times, 'ko', label='Measured - REF')
        p = fit(times, x)
        xf = numpy.arange(x[-1])
        pylab.plot(xf, fitfunc(p, xf), 'k-', label=('Fit: $y = %.3e\ x^3 + %.3e\ x^2 + %.1f$' % tuple(p.tolist())))
        if not ref_run:
            pylab.plot(x_new, times_new, 'go', label='Measured - NEW')
            p_new = fit(times_new, x_new)
            xf_new = numpy.arange(x_new[-1])
            pylab.plot(xf_new, fitfunc(p_new, xf_new), 'k-',
                                       label=('Fit: $y = %.3e\ x^3 + %.3e\ x^2 + %.1f$ - NEW' % tuple(p_new.tolist())))
        pylab.xlabel("Number of equations []")
        pylab.ylabel("Time to convergence [s]")
        pylab.grid(True)
        pylab.legend(loc=0)
        pylab.savefig(image_file, dpi=90, format='png')

if __name__ == '__main__':
    stand_alone_exec = True
    test()<|MERGE_RESOLUTION|>--- conflicted
+++ resolved
@@ -52,19 +52,10 @@
 # current execution happen on the same box
 def get_boxid():
     mac = hex(uuid.getnode())
-<<<<<<< HEAD
-    return hashlib.sha512(mac).hexdigest()
-
-def check_boxid(pickle_file):
-    with open(pickle_file, 'r') as fp:
-        _, _, ref_boxid = pickle.load(fp)
-    return ref_boxid == get_boxid()
-=======
     return base64.b64encode(hashlib.sha512(mac).hexdigest())
 
 def check_boxid(mat_file):
     return scipy.io.loadmat(mat_file)['boxid']
->>>>>>> afb9a04e
 
 # fit the data
 fitfunc = lambda p, x: p[0]*x**3 + p[1]*x**2 + p[2] # Target function
@@ -117,13 +108,8 @@
     x = numpy.array(x, dtype='int64')
     times = numpy.array(times, dtype='float64')
     if ref_run:
-<<<<<<< HEAD
-        with open(os.path.join(reference_path, 'r2r.pickle'), 'w') as fp:
-            pickle.dump((x, times, get_boxid()), fp)
-=======
         scipy.io.savemat(os.path.join(reference_path, 'r2r.mat'), 
                          {'x':x, 'times':times, 'boxid':get_boxid()})
->>>>>>> afb9a04e
     return x, times
 
 def test():
@@ -134,17 +120,6 @@
         # we skip the test. Travis builders are awfully slow
         raise SkipTest 
 
-<<<<<<< HEAD
-    pickle_file = os.path.join(reference_path, 'r2r.pickle') 
-    ref_run = not (os.path.isfile(pickle_file) and check_boxid(pickle_file))
-    if not ref_run:
-        print("Running test...")
-        x, times, _ = pickle.load(open(pickle_file, 'r'))
-        x = numpy.array(x, dtype='int64')
-        x_new, times_new = _run_test(ref_run)
-        assert max(abs(times_new - times)) < REGRESSION_TIME
-        assert sum(times_new) > 3 # if we're that fast, something's off
-=======
     mat_file = os.path.join(reference_path, 'r2r.mat') 
     ref_run = not (os.path.isfile(mat_file) and check_boxid(mat_file))
     if not ref_run:
@@ -155,7 +130,6 @@
         x_new, times_new = _run_test(ref_run)
         assert numpy.max(times_new - times) < REGRESSION_TIME
         assert numpy.sum(times_new) > 3 # if we're that fast, something's off
->>>>>>> afb9a04e
     elif ref_run:
         if sys.argv[0].endswith('nosetests'):
             raise SkipTest
